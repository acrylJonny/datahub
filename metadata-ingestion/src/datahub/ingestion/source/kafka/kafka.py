import base64
import concurrent.futures
import io
import json
import logging
import random
import time
from dataclasses import dataclass, field
from datetime import datetime, timedelta
from typing import Any, Dict, Iterable, List, Optional, Set, Tuple, Type, cast

import avro.io
import avro.schema
import confluent_kafka
import confluent_kafka.admin
from confluent_kafka.admin import (
    AdminClient,
    ConfigEntry,
    ConfigResource,
    TopicMetadata,
)
from confluent_kafka.schema_registry.schema_registry_client import SchemaRegistryClient

from datahub.configuration.kafka import KafkaConsumerConnectionConfig
from datahub.configuration.kafka_consumer_config import CallableConsumerConfig
from datahub.emitter import mce_builder
from datahub.emitter.mce_builder import (
    make_data_platform_urn,
    make_dataplatform_instance_urn,
    make_dataset_urn_with_platform_instance,
    make_domain_urn,
)
from datahub.emitter.mcp import MetadataChangeProposalWrapper
from datahub.emitter.mcp_builder import add_domain_to_entity_wu
from datahub.ingestion.api.common import PipelineContext
from datahub.ingestion.api.decorators import (
    SupportStatus,
    capability,
    config_class,
    platform_name,
    support_status,
)
from datahub.ingestion.api.registry import import_path
from datahub.ingestion.api.source import (
    CapabilityReport,
    MetadataWorkUnitProcessor,
    SourceCapability,
    TestableSource,
    TestConnectionReport,
)
from datahub.ingestion.api.workunit import MetadataWorkUnit
from datahub.ingestion.source.common.subtypes import DatasetSubTypes
from datahub.ingestion.source.kafka.kafka_config import KafkaSourceConfig
from datahub.ingestion.source.kafka.kafka_profiler import (
    KafkaProfiler,
    clean_field_path,
    flatten_json,
)
from datahub.ingestion.source.kafka.kafka_schema_registry_base import (
    KafkaSchemaRegistryBase,
)
from datahub.ingestion.source.state.stale_entity_removal_handler import (
    StaleEntityRemovalHandler,
    StaleEntityRemovalSourceReport,
)
from datahub.ingestion.source.state.stateful_ingestion_base import (
    StatefulIngestionSourceBase,
)
from datahub.metadata.com.linkedin.pegasus2avro.mxe import MetadataChangeEvent
from datahub.metadata.schema_classes import (
    BrowsePathsClass,
    DataPlatformInstanceClass,
    DatasetProfileClass,
    DatasetPropertiesClass,
    DatasetSnapshotClass,
    KafkaSchemaClass,
    OwnershipSourceTypeClass,
    SchemaMetadataClass,
    StatusClass,
    SubTypesClass,
)
from datahub.utilities.lossy_collections import LossyList
from datahub.utilities.mapping import Constants, OperationProcessor
from datahub.utilities.registries.domain_registry import DomainRegistry
from datahub.utilities.str_enum import StrEnum

logger = logging.getLogger(__name__)


class KafkaTopicConfigKeys(StrEnum):
    MIN_INSYNC_REPLICAS_CONFIG = "min.insync.replicas"
    RETENTION_SIZE_CONFIG = "retention.bytes"
    RETENTION_TIME_CONFIG = "retention.ms"
    CLEANUP_POLICY_CONFIG = "cleanup.policy"
    MAX_MESSAGE_SIZE_CONFIG = "max.message.bytes"
    UNCLEAN_LEADER_ELECTION_CONFIG = "unclean.leader.election.enable"


def get_kafka_consumer(
    connection: KafkaConsumerConnectionConfig,
) -> confluent_kafka.Consumer:
    consumer = confluent_kafka.Consumer(
        {
            "group.id": "datahub-kafka-ingestion",
            "bootstrap.servers": connection.bootstrap,
            "auto.offset.reset": "earliest",
            "enable.auto.commit": False,
            **connection.consumer_config,
        }
    )

    if CallableConsumerConfig.is_callable_config(connection.consumer_config):
        # As per documentation, we need to explicitly call the poll method to make sure OAuth callback gets executed
        # https://docs.confluent.io/platform/current/clients/confluent-kafka-python/html/index.html#kafka-client-configuration
        logger.debug("Initiating polling for kafka consumer")
        consumer.poll(timeout=30)
        logger.debug("Initiated polling for kafka consumer")

    return consumer


def get_kafka_admin_client(
    connection: KafkaConsumerConnectionConfig,
) -> AdminClient:
    client = AdminClient(
        {
            "group.id": "datahub-kafka-ingestion",
            "bootstrap.servers": connection.bootstrap,
            **connection.consumer_config,
        }
    )
    if CallableConsumerConfig.is_callable_config(connection.consumer_config):
        # As per documentation, we need to explicitly call the poll method to make sure OAuth callback gets executed
        # https://docs.confluent.io/platform/current/clients/confluent-kafka-python/html/index.html#kafka-client-configuration
        logger.debug("Initiating polling for kafka admin client")
        client.poll(timeout=30)
        logger.debug("Initiated polling for kafka admin client")
    return client


@dataclass
class KafkaSourceReport(StaleEntityRemovalSourceReport):
    topics_scanned: int = 0
    filtered: LossyList[str] = field(default_factory=LossyList)

    def report_topic_scanned(self, topic: str) -> None:
        self.topics_scanned += 1

    def report_dropped(self, topic: str) -> None:
        self.filtered.append(topic)


class KafkaConnectionTest:
    def __init__(self, config_dict: dict):
        self.config = KafkaSourceConfig.parse_obj_allow_extras(config_dict)
        self.report = KafkaSourceReport()
        self.consumer: confluent_kafka.Consumer = get_kafka_consumer(
            self.config.connection
        )

    def get_connection_test(self) -> TestConnectionReport:
        capability_report = {
            SourceCapability.SCHEMA_METADATA: self.schema_registry_connectivity(),
        }
        return TestConnectionReport(
            basic_connectivity=self.basic_connectivity(),
            capability_report={
                k: v for k, v in capability_report.items() if v is not None
            },
        )

    def basic_connectivity(self) -> CapabilityReport:
        try:
            self.consumer.list_topics(timeout=10)
            return CapabilityReport(capable=True)
        except Exception as e:
            return CapabilityReport(capable=False, failure_reason=str(e))

    def schema_registry_connectivity(self) -> CapabilityReport:
        try:
            SchemaRegistryClient(
                {
                    "url": self.config.connection.schema_registry_url,
                    **self.config.connection.schema_registry_config,
                }
            ).get_subjects()
            return CapabilityReport(capable=True)
        except Exception as e:
            return CapabilityReport(capable=False, failure_reason=str(e))


class SampleCache:
    """Cache for Kafka topic sample data to improve profiling efficiency."""

    def __init__(self):
        self._cache: Dict[str, Tuple[List[Dict[str, Any]], float]] = {}

    def get(self, topic: str, ttl_seconds: int) -> Optional[List[Dict[str, Any]]]:
        """Get cached samples for a topic if they exist and haven't expired."""
        if topic not in self._cache:
            return None

        samples, timestamp = self._cache[topic]
        current_time = time.time()

        # Check if cache has expired
        if current_time - timestamp > ttl_seconds:
            # Cache expired
            del self._cache[topic]
            return None

        return samples

    def put(self, topic: str, samples: List[Dict[str, Any]]) -> None:
        """Store samples for a topic with current timestamp."""
        self._cache[topic] = (samples, time.time())

    def clear(self) -> None:
        """Clear the entire cache."""
        self._cache.clear()


# Global cache instance
_sample_cache = SampleCache()


@platform_name("Kafka")
@config_class(KafkaSourceConfig)
@support_status(SupportStatus.CERTIFIED)
@capability(
    SourceCapability.DESCRIPTIONS,
    "Set dataset description to top level doc field for Avro schema",
)
@capability(
    SourceCapability.PLATFORM_INSTANCE,
    "For multiple Kafka clusters, use the platform_instance configuration",
)
@capability(
    SourceCapability.SCHEMA_METADATA,
    "Schemas associated with each topic are extracted from the schema registry. Avro and Protobuf (certified), JSON (incubating). Schema references are supported.",
)
@capability(
    SourceCapability.DATA_PROFILING,
<<<<<<< HEAD
    "Optionally enabled via configuration.",
)
=======
    "Not supported",
    supported=False,
)
@capability(
    SourceCapability.LINEAGE_COARSE,
    "Not supported. If you use Kafka Connect, the kafka-connect source can generate lineage.",
    supported=False,
)
@capability(
    SourceCapability.LINEAGE_FINE,
    "Not supported",
    supported=False,
)
@capability(SourceCapability.TEST_CONNECTION, "Enabled by default")
>>>>>>> 5ed87a8d
class KafkaSource(StatefulIngestionSourceBase, TestableSource):
    """
    This plugin extracts the following:
    - Topics from the Kafka broker
    - Schemas associated with each topic from the schema registry (Avro, Protobuf and JSON schemas are supported)
    """

    platform: str = "kafka"

    @classmethod
    def create_schema_registry(
        cls, config: KafkaSourceConfig, report: KafkaSourceReport
    ) -> KafkaSchemaRegistryBase:
        try:
            schema_registry_class: Type = import_path(config.schema_registry_class)
            return schema_registry_class.create(config, report)
        except Exception as e:
            logger.debug(e, exc_info=e)
            raise ImportError(config.schema_registry_class) from e

    def __init__(self, config: KafkaSourceConfig, ctx: PipelineContext):
        super().__init__(config, ctx)
        self.source_config: KafkaSourceConfig = config
        self.consumer: confluent_kafka.Consumer = get_kafka_consumer(
            self.source_config.connection
        )
        self.init_kafka_admin_client()
        self.report: KafkaSourceReport = KafkaSourceReport()
        self.schema_registry_client: KafkaSchemaRegistryBase = (
            KafkaSource.create_schema_registry(config, self.report)
        )
        if self.source_config.domain:
            self.domain_registry = DomainRegistry(
                cached_domains=[k for k in self.source_config.domain],
                graph=self.ctx.graph,
            )

        self.profiler = KafkaProfiler(profiler_config=self.source_config.profiling)

        self.meta_processor = OperationProcessor(
            self.source_config.meta_mapping,
            self.source_config.tag_prefix,
            OwnershipSourceTypeClass.SERVICE,
            self.source_config.strip_user_ids_from_email,
            match_nested_props=True,
        )

    def init_kafka_admin_client(self) -> None:
        try:
            # TODO: Do we require separate config than existing consumer_config ?
            self.admin_client = get_kafka_admin_client(self.source_config.connection)
        except Exception as e:
            logger.debug(e, exc_info=e)
            self.report.report_warning(
                "kafka-admin-client",
                f"Failed to create Kafka Admin Client due to error {e}.",
            )

    @staticmethod
    def test_connection(config_dict: dict) -> TestConnectionReport:
        return KafkaConnectionTest(config_dict).get_connection_test()

    @classmethod
    def create(cls, config_dict: Dict, ctx: PipelineContext) -> "KafkaSource":
        config: KafkaSourceConfig = KafkaSourceConfig.parse_obj(config_dict)
        return cls(config, ctx)

    def get_workunit_processors(self) -> List[Optional[MetadataWorkUnitProcessor]]:
        return [
            *super().get_workunit_processors(),
            StaleEntityRemovalHandler.create(
                self, self.source_config, self.ctx
            ).workunit_processor,
        ]

    def get_workunits_internal(self) -> Iterable[MetadataWorkUnit]:
        topics = self.consumer.list_topics(
            timeout=self.source_config.connection.client_timeout_seconds
        ).topics
        extra_topic_details = self.fetch_extra_topic_details(topics.keys())

        for topic, topic_detail in topics.items():
            self.report.report_topic_scanned(topic)
            if self.source_config.topic_patterns.allowed(topic):
                try:
                    yield from self._extract_record(
                        topic, False, topic_detail, extra_topic_details.get(topic)
                    )
                except Exception as e:
                    logger.warning(f"Failed to extract topic {topic}", exc_info=True)
                    self.report.report_warning(
                        "topic", f"Exception while extracting topic {topic}: {e}"
                    )
            else:
                self.report.report_dropped(topic)

        if self.source_config.ingest_schemas_as_entities:
            # Get all subjects from schema registry and ingest them as SCHEMA DatasetSubTypes
            for subject in self.schema_registry_client.get_subjects():
                try:
                    yield from self._extract_record(
                        subject, True, topic_detail=None, extra_topic_config=None
                    )
                except Exception as e:
                    logger.warning(
                        f"Failed to extract subject {subject}", exc_info=True
                    )
                    self.report.report_warning(
                        "subject", f"Exception while extracting topic {subject}: {e}"
                    )

    def _process_message_part(
        self, data: Any, prefix: str, topic: str, is_key: bool = False
    ) -> Optional[Any]:
        """
        Process a message part (key or value) from a Kafka message.

        Args:
            data: The message data to process
            prefix: The prefix for field paths
            topic: The topic name
            is_key: Whether the data is a key (for informational purposes only)

        Returns:
            Processed data or None if data is None
        """
        if data is None:
            return None

        if isinstance(data, bytes):
            try:
                # Get schema metadata
                schema_metadata = self.schema_registry_client.get_schema_metadata(
                    topic, make_data_platform_urn(self.platform), False
                )

                if schema_metadata and isinstance(
                    schema_metadata.platformSchema, KafkaSchemaClass
                ):
                    schema_str = (
                        schema_metadata.platformSchema.keySchema
                        if is_key
                        else schema_metadata.platformSchema.documentSchema
                    )

                    if schema_str:
                        try:
                            # Check if this is Avro data (has magic byte)
                            if len(data) > 5 and data[0] == 0:  # Magic byte check
                                schema = avro.schema.parse(schema_str)
                                decoder = avro.io.BinaryDecoder(io.BytesIO(data[5:]))
                                reader = avro.io.DatumReader(schema)
                                decoded_value = reader.read(decoder)

                                if isinstance(decoded_value, (dict, list)):
                                    # Flatten complex structures
                                    if isinstance(decoded_value, list):
                                        decoded_value = {"item": decoded_value}
                                    return flatten_json(decoded_value)
                                return decoded_value
                        except Exception as e:
                            self.report.report_warning(
                                "Failed to decode Avro message for topic", topic, exc=e
                            )

                    # Fallback to JSON decode if no schema or Avro decode fails
                    try:
                        decoded = json.loads(data.decode("utf-8"))
                        if isinstance(decoded, (dict, list)):
                            if isinstance(decoded, list):
                                decoded = {"item": decoded}
                            return flatten_json(decoded)
                        return decoded
                    except Exception as e:
                        # If JSON fails, use base64 as last resort
                        logger.warning(e)
                        return base64.b64encode(data).decode("utf-8")

            except Exception as e:
                logger.warning(f"Failed to process message part: {e}")
                return base64.b64encode(data).decode("utf-8")

        return data

    def get_sample_messages(self, topic: str) -> Optional[List[Dict[str, Any]]]:
        """Get sample messages from Kafka topic using configured strategy and optimizations."""
        # Check cache first if enabled
        if self.source_config.profiling.cache_sample_results:
            cached_samples = _sample_cache.get(
                topic, self.source_config.profiling.cache_ttl_seconds
            )
            if cached_samples:
                logger.info(
                    f"Using {len(cached_samples)} cached samples for topic {topic}"
                )
                return cached_samples

        logger.info(
            f"Collecting samples from topic {topic} using {self.source_config.profiling.sampling_strategy} strategy"
        )
        samples: List[Dict[str, Any]] = []
        try:
            # Get metadata for all partitions
            topic_metadata = self.consumer.list_topics(topic).topics[topic]
            partitions = [
                confluent_kafka.TopicPartition(topic, p)
                for p in topic_metadata.partitions
            ]

            if not partitions:
                self.report.report_warning(
                    "profiling", f"No partitions found for topic {topic}"
                )
                return samples

            # Get sample size per partition
            total_sample_size = self.source_config.profiling.sample_size
            partition_sample_size = max(
                total_sample_size // len(partitions),
                10,  # Minimum 10 messages per partition
            )

            # Get watermark offsets for all partitions
            watermarks = {}
            for partition in partitions:
                low, high = self.consumer.get_watermark_offsets(partition)
                watermarks[partition.partition] = (low, high)

            # Different sampling approaches based on strategy
            strategy = self.source_config.profiling.sampling_strategy

            if strategy == "latest":
                # Original approach: take latest messages
                self._get_latest_samples(
                    partitions, watermarks, partition_sample_size, samples, topic
                )
            elif strategy == "random":
                # Random sampling across the topic
                self._get_random_samples(
                    partitions, watermarks, partition_sample_size, samples, topic
                )
            elif strategy == "stratified":
                # Evenly distributed sampling
                self._get_stratified_samples(
                    partitions, watermarks, partition_sample_size, samples, topic
                )
            elif strategy == "full":
                # Full scan (respecting sample size)
                self._get_full_samples(
                    partitions, watermarks, partition_sample_size, samples, topic
                )
            else:
                # Default to latest if strategy not recognized
                logger.warning(
                    f"Unrecognized sampling strategy: {strategy}, using 'latest'"
                )
                self._get_latest_samples(
                    partitions, watermarks, partition_sample_size, samples, topic
                )

            logger.info(f"Collected {len(samples)} samples from topic {topic}")

            # Cache the results if enabled
            if self.source_config.profiling.cache_sample_results and samples:
                _sample_cache.put(topic, samples)

        except Exception as e:
            self.report.report_warning(
                "profiling", f"Failed to collect samples from {topic}: {str(e)}"
            )
        finally:
            try:
                self.consumer.unassign()
            except Exception as e:
                self.report.report_warning(
                    "profiling", f"Failed to unassign consumer: {str(e)}"
                )

        return samples

    def _get_latest_samples(
        self,
        partitions: List[confluent_kafka.TopicPartition],
        watermarks: Dict[int, Tuple[int, int]],
        partition_sample_size: int,
        samples: List[Dict[str, Any]],
        topic: str,
    ) -> None:
        """Get latest messages from each partition."""
        # Set offsets to read from end of partitions
        for partition in partitions:
            low, high = watermarks[partition.partition]
            if high <= low:  # Empty partition
                continue

            # Start from calculated position at the end
            start_offset = max(low, high - partition_sample_size)
            partition.offset = start_offset

        self._read_messages_in_batches(partitions, samples, topic)

    def _get_random_samples(
        self,
        partitions: List[confluent_kafka.TopicPartition],
        watermarks: Dict[int, Tuple[int, int]],
        partition_sample_size: int,
        samples: List[Dict[str, Any]],
        topic: str,
    ) -> None:
        """Get random messages from across the topic."""
        for partition in partitions:
            low, high = watermarks[partition.partition]
            if high <= low:  # Empty partition
                continue

            range_size = high - low
            if range_size <= partition_sample_size:
                # If range is smaller than sample size, read everything
                partition.offset = low
            else:
                # Pick a random starting point
                random_start = low + random.randint(
                    0, range_size - partition_sample_size
                )
                partition.offset = random_start

        self._read_messages_in_batches(partitions, samples, topic)

    def _get_stratified_samples(
        self,
        partitions: List[confluent_kafka.TopicPartition],
        watermarks: Dict[int, Tuple[int, int]],
        partition_sample_size: int,
        samples: List[Dict[str, Any]],
        topic: str,
    ) -> None:
        """Get evenly distributed messages across the topic."""
        for partition in partitions:
            low, high = watermarks[partition.partition]
            if high <= low:  # Empty partition
                continue

            range_size = high - low
            if range_size <= partition_sample_size:
                # If range is smaller than sample size, read everything
                partition.offset = low
                self.consumer.assign([partition])
                # Read messages from this partition
                self._read_messages_in_batches([partition], samples, topic)
            else:
                # Calculate stride for evenly distributed samples
                num_samples = min(partition_sample_size, range_size)
                stride = range_size / num_samples

                # Read at multiple offsets
                for i in range(num_samples):
                    offset = low + int(i * stride)
                    partition.offset = offset
                    self.consumer.assign([partition])

                    # Read a single message at this offset
                    msg = self.consumer.poll(timeout=1.0)
                    if msg and not msg.error():
                        self._process_message_to_sample(msg, samples, topic)

    def _get_full_samples(
        self,
        partitions: List[confluent_kafka.TopicPartition],
        watermarks: Dict[int, Tuple[int, int]],
        partition_sample_size: int,
        samples: List[Dict[str, Any]],
        topic: str,
    ) -> None:
        """Get messages from the entire topic, respecting sample_size."""
        # Start from beginning for all partitions
        for partition in partitions:
            low, high = watermarks[partition.partition]
            if high <= low:  # Empty partition
                continue

            partition.offset = low

        self._read_messages_in_batches(partitions, samples, topic)

    def _read_messages_in_batches(
        self,
        partitions: List[confluent_kafka.TopicPartition],
        samples: List[Dict[str, Any]],
        topic: str,
    ) -> None:
        """Read messages in batches for more efficient consumption."""
        self.consumer.assign(partitions)

        # Read until we have enough samples or time out
        end_time = datetime.now() + timedelta(
            seconds=float(self.source_config.profiling.max_sample_time_seconds)
        )
        batch_size = self.source_config.profiling.batch_size
        total_needed = self.source_config.profiling.sample_size

        while len(samples) < total_needed and datetime.now() < end_time:
            # Read a batch of messages
            batch_count = min(batch_size, total_needed - len(samples))
            for _ in range(batch_count):
                msg = self.consumer.poll(timeout=1.0)
                if not msg:
                    break

                if msg.error():
                    self.report.report_warning(
                        "profiling",
                        f"Error while consuming from {topic}: {msg.error()}",
                    )
                    continue

                self._process_message_to_sample(msg, samples, topic)

    def _process_message_to_sample(
        self, msg: confluent_kafka.Message, samples: List[Dict[str, Any]], topic: str
    ) -> None:
        """Process a Kafka message into a sample dict."""
        try:
            key = msg.key() if callable(msg.key) else msg.key
            value = msg.value() if callable(msg.value) else msg.value

            # Process key and value with consistent handling
            processed_key = self._process_message_part(key, "key", topic, is_key=True)
            processed_value = self._process_message_part(
                value, "value", topic, is_key=False
            )

            # Start with metadata
            sample = {
                "offset": msg.offset(),
                "timestamp": datetime.fromtimestamp(
                    msg.timestamp()[1] / 1000.0
                    if msg.timestamp()[1] > 1e10
                    else msg.timestamp()[1]
                ).isoformat(),
            }

            # Add key with proper field path
            if processed_key is not None:
                if isinstance(processed_key, dict):
                    # For complex keys, prefix fields with "key."
                    for k, v in processed_key.items():
                        sample[f"key.{k}"] = v
                else:
                    # For simple keys, use "key" field
                    sample["key"] = processed_key

            # Add value fields
            if processed_value is not None:
                if isinstance(processed_value, dict):
                    sample.update(processed_value)
                else:
                    sample["value"] = processed_value

            samples.append(sample)

        except Exception as e:
            self.report.report_warning(
                "profiling", f"Failed to process message: {str(e)}"
            )

    def _process_sample_data(
        self,
        samples: List[Dict[str, Any]],
        schema_metadata: Optional[SchemaMetadataClass] = None,
    ) -> Dict[str, Any]:
        """Process sample data to extract field information from both key and value schemas."""
        all_keys: Set[str] = set()
        field_sample_map: Dict[str, List[str]] = {}

        # Initialize from schema if available
        if schema_metadata is not None and isinstance(
            schema_metadata.platformSchema, KafkaSchemaClass
        ):
            # Handle all schema fields (both key and value)
            for schema_field in schema_metadata.fields or []:
                field_path = schema_field.fieldPath
                if field_path not in field_sample_map:
                    field_sample_map[field_path] = []
                    all_keys.add(field_path)

        # Process samples
        for sample in samples:
            # Process each field in the sample
            for field_name, value in sample.items():
                if field_name not in ["offset", "timestamp"]:
                    # For sample data, we need to map the simplified field names back to full paths
                    matching_schema_field = None
                    if schema_metadata and schema_metadata.fields:
                        clean_field = clean_field_path(field_name, preserve_types=False)

                        # Find matching schema field by comparing the end of the path
                        for schema_field in schema_metadata.fields:
                            if (
                                clean_field_path(
                                    schema_field.fieldPath, preserve_types=False
                                )
                                == clean_field
                            ):
                                matching_schema_field = schema_field
                                break

                    # Use the full path from schema if found, otherwise use original field name
                    field_path = (
                        matching_schema_field.fieldPath
                        if matching_schema_field
                        else field_name
                    )

                    if field_path not in field_sample_map:
                        field_sample_map[field_path] = []
                        all_keys.add(field_path)
                    field_sample_map[field_path].append(str(value))

        return {"all_keys": all_keys, "field_sample_map": field_sample_map}

    def create_profiling_wu(
        self,
        entity_urn: str,
        topic: str,
        schema_metadata: Optional[SchemaMetadataClass] = None,
    ) -> Iterable[MetadataWorkUnit]:
        """Create samples work unit incorporating both schema fields and sample values."""
        # Only proceed if profiling is enabled
        if not self.source_config.profiling.enabled:
            self.report.report_warning(
                "Profiling not enabled for topic",
                topic,
            )
            return

        samples = self.get_sample_messages(topic)
        if not samples:
            self.report.report_warning("No samples collected for topic", topic)
            return

        logger.info(f"Collected {len(samples)} samples for topic {topic}.")

        # Respect sample size limit if configured
        if self.source_config.profiling.limit:
            samples = samples[: self.source_config.profiling.limit]

        # Apply offset if configured
        if self.source_config.profiling.offset:
            samples = samples[self.source_config.profiling.offset :]

        # If table-level only profiling is enabled, skip detailed field profiling
        if self.source_config.profiling.profile_table_level_only:
            profile_data = DatasetProfileClass(
                timestampMillis=int(datetime.now().timestamp() * 1000),
                columnCount=len({k for sample in samples for k in sample}),
            )
        else:
            profile_data = self.profiler.profile_samples(
                samples=samples, schema_metadata=schema_metadata
            )

        yield MetadataChangeProposalWrapper(
            entityUrn=entity_urn, aspect=profile_data
        ).as_workunit()

    def get_dataset_description(
        self,
        dataset_name: str,
        dataset_snapshot: DatasetSnapshotClass,
        custom_props: Dict[str, str],
        schema_metadata: Optional[SchemaMetadataClass],
    ) -> DatasetSnapshotClass:
        AVRO = "AVRO"
        description: Optional[str] = None
        external_url: Optional[str] = None
        if (
            schema_metadata is not None
            and isinstance(schema_metadata.platformSchema, KafkaSchemaClass)
            and schema_metadata.platformSchema.documentSchemaType == AVRO
        ):
            # Point to note:
            # In Kafka documentSchema and keySchema both contains "doc" field.
            # DataHub Dataset "description" field is mapped to documentSchema's "doc" field.

            avro_schema = avro.schema.parse(
                schema_metadata.platformSchema.documentSchema
            )
            description = getattr(avro_schema, "doc", None)
            # set the tags
            all_tags: List[str] = []
            try:
                schema_tags = cast(
                    Iterable[str],
                    avro_schema.other_props.get(
                        self.source_config.schema_tags_field, []
                    ),
                )
                for tag in schema_tags:
                    all_tags.append(self.source_config.tag_prefix + tag)
            except TypeError:
                pass

            if self.source_config.enable_meta_mapping:
                meta_aspects = self.meta_processor.process(avro_schema.other_props)

                meta_owners_aspects = meta_aspects.get(Constants.ADD_OWNER_OPERATION)
                if meta_owners_aspects:
                    dataset_snapshot.aspects.append(meta_owners_aspects)

                meta_terms_aspect = meta_aspects.get(Constants.ADD_TERM_OPERATION)
                if meta_terms_aspect:
                    dataset_snapshot.aspects.append(meta_terms_aspect)

                # Create the tags aspect
                meta_tags_aspect = meta_aspects.get(Constants.ADD_TAG_OPERATION)
                if meta_tags_aspect:
                    all_tags += [
                        tag_association.tag[len("urn:li:tag:") :]
                        for tag_association in meta_tags_aspect.tags
                    ]

            if all_tags:
                dataset_snapshot.aspects.append(
                    mce_builder.make_global_tag_aspect_with_tag_list(all_tags)
                )

        if self.source_config.external_url_base:
            # Remove trailing slash from base URL if present
            base_url = self.source_config.external_url_base.rstrip("/")
            external_url = f"{base_url}/{dataset_name}"

        dataset_properties = DatasetPropertiesClass(
            name=dataset_name,
            customProperties=custom_props,
            description=description,
            externalUrl=external_url,
        )
        dataset_snapshot.aspects.append(dataset_properties)

        return dataset_snapshot

    def _extract_record(
        self,
        topic: str,
        is_subject: bool,
        topic_detail: Optional[TopicMetadata],
        extra_topic_config: Optional[Dict[str, ConfigEntry]],
    ) -> Iterable[MetadataWorkUnit]:
        kafka_entity = "subject" if is_subject else "topic"

        logger.debug(f"extracting schema metadata from kafka entity = {kafka_entity}")

        platform_urn = make_data_platform_urn(self.platform)

        # 1. Create schemaMetadata aspect (pass control to SchemaRegistry)
        schema_metadata = self.schema_registry_client.get_schema_metadata(
            topic, platform_urn, is_subject
        )

        # topic can have no associated subject, but still it can be ingested without schema
        # for schema ingestion, ingest only if it has valid schema
        if is_subject:
            if schema_metadata is None:
                return
            dataset_name = schema_metadata.schemaName
        else:
            dataset_name = topic

        # 2. Create the default dataset snapshot for the topic.
        dataset_urn = make_dataset_urn_with_platform_instance(
            platform=self.platform,
            name=dataset_name,
            platform_instance=self.source_config.platform_instance,
            env=self.source_config.env,
        )
        dataset_snapshot = DatasetSnapshotClass(
            urn=dataset_urn,
            aspects=[StatusClass(removed=False)],  # we append to this list later on
        )

        if schema_metadata is not None:
            dataset_snapshot.aspects.append(schema_metadata)

        # 3. Attach browsePaths aspect
        browse_path_str = f"/{self.source_config.env.lower()}/{self.platform}"
        if self.source_config.platform_instance:
            browse_path_str += f"/{self.source_config.platform_instance}"
        browse_path = BrowsePathsClass([browse_path_str])
        dataset_snapshot.aspects.append(browse_path)

        # build custom properties for topic, schema properties may be added as needed
        custom_props: Dict[str, str] = {}
        if not is_subject:
            custom_props = self.build_custom_properties(
                topic, topic_detail, extra_topic_config
            )
            schema_name: Optional[str] = (
                self.schema_registry_client._get_subject_for_topic(
                    topic, is_key_schema=False
                )
            )
            if schema_name is not None:
                custom_props["Schema Name"] = schema_name

        # 4. Set dataset's description, tags, ownership, etc, if topic schema type is avro
        dataset_snapshot = self.get_dataset_description(
            dataset_name=dataset_name,
            dataset_snapshot=dataset_snapshot,
            custom_props=custom_props,
            schema_metadata=schema_metadata,
        )

        # 5. Attach dataPlatformInstance aspect.
        if self.source_config.platform_instance:
            dataset_snapshot.aspects.append(
                DataPlatformInstanceClass(
                    platform=platform_urn,
                    instance=make_dataplatform_instance_urn(
                        self.platform, self.source_config.platform_instance
                    ),
                )
            )

        # 6. Emit the datasetSnapshot MCE
        mce = MetadataChangeEvent(proposedSnapshot=dataset_snapshot)
        yield MetadataWorkUnit(id=f"kafka-{kafka_entity}", mce=mce)

        # 7. Add the subtype aspect marking this as a "topic" or "schema"
        typeName = DatasetSubTypes.SCHEMA if is_subject else DatasetSubTypes.TOPIC
        yield MetadataChangeProposalWrapper(
            entityUrn=dataset_urn,
            aspect=SubTypesClass(typeNames=[typeName]),
        ).as_workunit()

        domain_urn: Optional[str] = None

        # 8. Emit domains aspect MCPW
        for domain, pattern in self.source_config.domain.items():
            if pattern.allowed(dataset_name):
                domain_urn = make_domain_urn(
                    self.domain_registry.get_domain_urn(domain)
                )

        if domain_urn:
            yield from add_domain_to_entity_wu(
                entity_urn=dataset_urn,
                domain_urn=domain_urn,
            )

        # 9. Emit sample values
        if not is_subject and self.source_config.profiling.enabled:
            logger.debug(
                f"Profiling topic {topic} for dataset {dataset_urn}. "
                f"Schema metadata: {schema_metadata}"
            )
            yield from self.create_profiling_wu(
                entity_urn=dataset_urn,
                topic=topic,
                schema_metadata=schema_metadata,
            )

    def build_custom_properties(
        self,
        topic: str,
        topic_detail: Optional[TopicMetadata],
        extra_topic_config: Optional[Dict[str, ConfigEntry]],
    ) -> Dict[str, str]:
        custom_props: Dict[str, str] = {}
        self.update_custom_props_with_topic_details(topic, topic_detail, custom_props)
        self.update_custom_props_with_topic_config(
            topic, extra_topic_config, custom_props
        )
        return custom_props

    def update_custom_props_with_topic_details(
        self,
        topic: str,
        topic_detail: Optional[TopicMetadata],
        custom_props: Dict[str, str],
    ) -> None:
        if topic_detail is None or topic_detail.partitions is None:
            logger.info(
                f"Partitions and Replication Factor not available for topic {topic}"
            )
            return

        custom_props["Partitions"] = str(len(topic_detail.partitions))
        replication_factor: Optional[int] = None
        for _, p_meta in topic_detail.partitions.items():
            if replication_factor is None or len(p_meta.replicas) > replication_factor:
                replication_factor = len(p_meta.replicas)

        if replication_factor is not None:
            custom_props["Replication Factor"] = str(replication_factor)

    def update_custom_props_with_topic_config(
        self,
        topic: str,
        topic_config: Optional[Dict[str, ConfigEntry]],
        custom_props: Dict[str, str],
    ) -> None:
        if topic_config is None:
            return

        for config_key in KafkaTopicConfigKeys:
            try:
                if config_key in topic_config and topic_config[config_key] is not None:
                    config_value = topic_config[config_key].value
                    custom_props[config_key] = (
                        config_value
                        if isinstance(config_value, str)
                        else json.dumps(config_value)
                    )
            except Exception as e:
                logger.info(f"{config_key} is not available for topic due to error {e}")

    def get_report(self) -> KafkaSourceReport:
        return self.report

    def close(self) -> None:
        if self.consumer:
            self.consumer.close()
        # Clear the sample cache when source is closed
        _sample_cache.clear()
        super().close()

    def _get_config_value_if_present(
        self, config_dict: Dict[str, ConfigEntry], key: str
    ) -> Any:
        return

    def fetch_extra_topic_details(self, topics: List[str]) -> Dict[str, dict]:
        extra_topic_details = {}

        if not hasattr(self, "admin_client"):
            logger.debug(
                "Kafka Admin Client missing. Not fetching config details for topics."
            )
        else:
            try:
                extra_topic_details = self.fetch_topic_configurations(topics)
            except Exception as e:
                logger.debug(e, exc_info=e)
                logger.warning(f"Failed to fetch config details due to error {e}.")
        return extra_topic_details

    def fetch_topic_configurations(self, topics: List[str]) -> Dict[str, dict]:
        logger.info("Fetching config details for all topics")
        configs: Dict[ConfigResource, concurrent.futures.Future] = (
            self.admin_client.describe_configs(
                resources=[
                    ConfigResource(ConfigResource.Type.TOPIC, t) for t in topics
                ],
                request_timeout=self.source_config.connection.client_timeout_seconds,
            )
        )
        logger.debug("Waiting for config details futures to complete")
        concurrent.futures.wait(configs.values())
        logger.debug("Config details futures completed")

        topic_configurations: Dict[str, dict] = {}
        for config_resource, config_result_future in configs.items():
            self.process_topic_config_result(
                config_resource, config_result_future, topic_configurations
            )
        return topic_configurations

    def process_topic_config_result(
        self,
        config_resource: ConfigResource,
        config_result_future: concurrent.futures.Future,
        topic_configurations: dict,
    ) -> None:
        try:
            topic_configurations[config_resource.name] = config_result_future.result()
        except Exception as e:
            logger.warning(
                f"Config details for topic {config_resource.name} not fetched due to error {e}"
            )
        else:
            logger.info(
                f"Config details for topic {config_resource.name} fetched successfully"
            )<|MERGE_RESOLUTION|>--- conflicted
+++ resolved
@@ -241,12 +241,7 @@
 )
 @capability(
     SourceCapability.DATA_PROFILING,
-<<<<<<< HEAD
-    "Optionally enabled via configuration.",
-)
-=======
-    "Not supported",
-    supported=False,
+    "Optionally enabled via configuration `profiling.enabled.`",
 )
 @capability(
     SourceCapability.LINEAGE_COARSE,
@@ -259,7 +254,6 @@
     supported=False,
 )
 @capability(SourceCapability.TEST_CONNECTION, "Enabled by default")
->>>>>>> 5ed87a8d
 class KafkaSource(StatefulIngestionSourceBase, TestableSource):
     """
     This plugin extracts the following:

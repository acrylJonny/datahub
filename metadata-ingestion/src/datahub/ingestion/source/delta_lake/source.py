import json
import logging
import os
import time
<<<<<<< HEAD
from datetime import datetime
from typing import Dict, Iterable, List
=======
from typing import Dict, Iterable, List, Optional
>>>>>>> d1494c22
from urllib.parse import urlparse

from azure.identity import ClientSecretCredential
from azure.storage.filedatalake import DataLakeServiceClient
from deltalake import DeltaTable

from datahub.emitter.mce_builder import (
    make_data_platform_urn,
    make_dataset_urn_with_platform_instance,
)
from datahub.emitter.mcp import MetadataChangeProposalWrapper
from datahub.ingestion.api.common import PipelineContext
from datahub.ingestion.api.decorators import (
    SourceCapability,
    SupportStatus,
    capability,
    config_class,
    platform_name,
    support_status,
)
from datahub.ingestion.api.source import MetadataWorkUnitProcessor, SourceReport
from datahub.ingestion.api.workunit import MetadataWorkUnit
from datahub.ingestion.source.aws.s3_boto_utils import get_s3_tags
from datahub.ingestion.source.aws.s3_util import (
    get_bucket_name,
    get_key_prefix,
    strip_s3_prefix,
)
from datahub.ingestion.source.azure.abs_folder_utils import (
    get_abs_properties,
    get_abs_tags,
)
from datahub.ingestion.source.azure.abs_utils import get_container_name
from datahub.ingestion.source.azure.onelake_utils import strip_onelake_prefix
from datahub.ingestion.source.data_lake_common.data_lake_utils import ContainerWUCreator
from datahub.ingestion.source.delta_lake.config import DeltaLakeSourceConfig
from datahub.ingestion.source.delta_lake.delta_lake_utils import (
    get_file_count,
    read_delta_table,
)
from datahub.ingestion.source.delta_lake.report import DeltaLakeSourceReport
from datahub.ingestion.source.state.stale_entity_removal_handler import (
    StaleEntityRemovalHandler,
)
from datahub.ingestion.source.state.stateful_ingestion_base import (
    StatefulIngestionSourceBase,
)
from datahub.metadata.com.linkedin.pegasus2avro.common import Status
from datahub.metadata.com.linkedin.pegasus2avro.metadata.snapshot import DatasetSnapshot
from datahub.metadata.com.linkedin.pegasus2avro.mxe import MetadataChangeEvent
from datahub.metadata.com.linkedin.pegasus2avro.schema import (
    SchemaField,
    SchemaMetadata,
)
from datahub.metadata.schema_classes import (
    DatasetPropertiesClass,
    OperationClass,
    OperationTypeClass,
    OtherSchemaClass,
    SchemaFieldClass,
)
from datahub.telemetry import telemetry
from datahub.utilities.delta import delta_type_to_hive_type
from datahub.utilities.hive_schema_to_avro import get_schema_fields_for_hive_column

logging.getLogger("py4j").setLevel(logging.ERROR)
logger: logging.Logger = logging.getLogger(__name__)

config_options_to_report = [
    "platform",
]

OPERATION_STATEMENT_TYPES = {
    "INSERT": OperationTypeClass.INSERT,
    "UPDATE": OperationTypeClass.UPDATE,
    "DELETE": OperationTypeClass.DELETE,
    "MERGE": OperationTypeClass.UPDATE,
    "CREATE": OperationTypeClass.CREATE,
    "CREATE_TABLE_AS_SELECT": OperationTypeClass.CREATE,
    "CREATE_SCHEMA": OperationTypeClass.CREATE,
    "DROP_TABLE": OperationTypeClass.DROP,
    "REPLACE TABLE AS SELECT": OperationTypeClass.UPDATE,
    "COPY INTO": OperationTypeClass.UPDATE,
}


@platform_name("Delta Lake", id="delta-lake")
@config_class(DeltaLakeSourceConfig)
@support_status(SupportStatus.INCUBATING)
<<<<<<< HEAD
@capability(
    SourceCapability.TAGS,
    "Can extract S3 object/bucket and Azure blob/container tags if enabled",
)
class DeltaLakeSource(Source):
=======
@capability(SourceCapability.TAGS, "Can extract S3 object/bucket tags if enabled")
class DeltaLakeSource(StatefulIngestionSourceBase):
>>>>>>> d1494c22
    """
    This plugin extracts:
    - Column types and schema associated with each delta table
    - Custom properties: number_of_files, partition_columns, table_creation_time, location, version etc.

    :::caution

    If you are ingesting datasets from AWS S3, we recommend running the ingestion on a server in the same region to avoid high egress costs.

    :::

    """

    source_config: DeltaLakeSourceConfig
    report: DeltaLakeSourceReport
    profiling_times_taken: List[float]
    container_WU_creator: ContainerWUCreator
    storage_options: Dict[str, str]

    def __init__(self, config: DeltaLakeSourceConfig, ctx: PipelineContext):
        super().__init__(config, ctx)
        self.ctx = ctx
        self.source_config = config
        self.report: DeltaLakeSourceReport = DeltaLakeSourceReport()
        if self.source_config.is_s3:
            if (
                self.source_config.s3 is None
                or self.source_config.s3.aws_config is None
            ):
                raise ValueError("AWS Config must be provided for S3 base path.")
            self.s3_client = self.source_config.s3.aws_config.get_s3_client()
        elif self.source_config.is_azure:
            if self.source_config.azure.azure_config is None:
                raise ValueError("Azure Config must be provided for Azure base path.")

        # self.profiling_times_taken = []
        config_report = {
            config_option: config.dict().get(config_option)
            for config_option in config_options_to_report
        }

        telemetry.telemetry_instance.ping(
            "delta_lake_config",
            config_report,
        )

    def _parse_datatype(self, raw_field_json_str: str) -> List[SchemaFieldClass]:
        raw_field_json = json.loads(raw_field_json_str)

        # get the parent field name and type
        field_name = raw_field_json.get("name")
        field_type = delta_type_to_hive_type(raw_field_json.get("type"))

        return get_schema_fields_for_hive_column(field_name, field_type)

    def get_fields(self, delta_table: DeltaTable) -> List[SchemaField]:
        fields: List[SchemaField] = []

        for raw_field in delta_table.schema().fields:
            parsed_data_list = self._parse_datatype(raw_field.to_json())
            fields = fields + parsed_data_list

        fields = sorted(fields, key=lambda f: f.fieldPath)
        return fields

    def _create_operation_aspect_wu(
        self, delta_table: DeltaTable, dataset_urn: str
    ) -> Iterable[MetadataWorkUnit]:
        for hist in delta_table.history(
            limit=self.source_config.version_history_lookback
        ):
            # History schema picked up from https://docs.delta.io/latest/delta-utility.html#retrieve-delta-table-history
            reported_time: int = int(time.time() * 1000)

            # For OneLake/Fabric, the timestamp might be in a different format
            last_updated_timestamp: int = int(hist.get("timestamp", reported_time))
            if isinstance(last_updated_timestamp, str):
                try:
                    # Try to parse ISO format timestamp
                    dt = datetime.fromisoformat(
                        last_updated_timestamp.replace("Z", "+00:00")
                    )
                    last_updated_timestamp = int(dt.timestamp() * 1000)
                except ValueError:
                    # If we can't parse the timestamp, use current time
                    last_updated_timestamp = reported_time

            statement_type = OPERATION_STATEMENT_TYPES.get(
                hist.get("operation", "UNKNOWN"), OperationTypeClass.CUSTOM
            )
            custom_type = (
                hist.get("operation")
                if statement_type == OperationTypeClass.CUSTOM
                else None
            )

            operation_custom_properties = dict()
            for key, val in sorted(hist.items()):
                if val is not None:
                    if isinstance(val, dict):
                        for k, v in sorted(val.items()):
                            if v is not None:
                                operation_custom_properties[f"{key}_{k}"] = str(v)
                    else:
                        operation_custom_properties[key] = str(val)

            # Remove keys that we've handled specially
            operation_custom_properties.pop("timestamp", None)
            operation_custom_properties.pop("operation", None)

            operation_aspect = OperationClass(
                timestampMillis=reported_time,
                lastUpdatedTimestamp=last_updated_timestamp,
                operationType=statement_type,
                customOperationType=custom_type,
                customProperties=operation_custom_properties,
            )

            yield MetadataChangeProposalWrapper(
                entityUrn=dataset_urn,
                aspect=operation_aspect,
            ).as_workunit()

    def ingest_table(
        self, delta_table: DeltaTable, path: str
    ) -> Iterable[MetadataWorkUnit]:
        table_name = (
            delta_table.metadata().name
            if delta_table.metadata().name
            else path.split("/")[-1]
        )
        if not self.source_config.table_pattern.allowed(table_name):
            logger.debug(
                f"Skipping table ({table_name}) present at location {path} as table pattern does not match"
            )

        if self.source_config.relative_path is None:
            browse_path: str = (
                strip_s3_prefix(path)
                if self.source_config.is_s3
                else strip_onelake_prefix(path)
                if self.source_config.is_azure
                else path.strip("/")
            )
        else:
            browse_path = path.split(self.source_config.base_path)[1].strip("/")

        data_platform_urn = make_data_platform_urn(self.source_config.platform)
        logger.info(f"Creating dataset urn with name: {browse_path}")
        dataset_urn = make_dataset_urn_with_platform_instance(
            self.source_config.platform,
            browse_path,
            self.source_config.platform_instance,
            self.source_config.env,
        )
        dataset_snapshot = DatasetSnapshot(
            urn=dataset_urn,
            aspects=[Status(removed=False)],
        )

        customProperties = {
            "partition_columns": str(delta_table.metadata().partition_columns),
            "table_creation_time": str(delta_table.metadata().created_time),
            "id": str(delta_table.metadata().id),
            "version": str(delta_table.version()),
            "location": self.source_config.complete_path,
        }
        if self.source_config.require_files:
            customProperties["number_of_files"] = str(get_file_count(delta_table))

        dataset_properties = DatasetPropertiesClass(
            description=delta_table.metadata().description,
            name=table_name,
            customProperties=customProperties,
        )
        dataset_snapshot.aspects.append(dataset_properties)

        fields = self.get_fields(delta_table)
        schema_metadata = SchemaMetadata(
            schemaName=table_name,
            platform=data_platform_urn,
            version=delta_table.version(),
            hash="",
            fields=fields,
            platformSchema=OtherSchemaClass(rawSchema=""),
        )
        dataset_snapshot.aspects.append(schema_metadata)

        if (
            self.source_config.is_s3
            and self.source_config.s3
            and (
                self.source_config.s3.use_s3_bucket_tags
                or self.source_config.s3.use_s3_object_tags
            )
        ):
            bucket = get_bucket_name(path)
            key_prefix = get_key_prefix(path)
            s3_tags = get_s3_tags(
                bucket,
                key_prefix,
                dataset_urn,
                self.source_config.s3.aws_config,
                self.ctx,
                self.source_config.s3.use_s3_bucket_tags,
                self.source_config.s3.use_s3_object_tags,
            )
            if s3_tags is not None:
                dataset_snapshot.aspects.append(s3_tags)

        if (
            self.source_config.is_azure
            and self.source_config.azure
            and path.startswith("abfss://")
        ):
            pass
        elif (
            self.source_config.is_azure
            and self.source_config.azure
            and (
                self.source_config.azure.use_abs_container_properties
                or self.source_config.azure.use_abs_blob_properties
                or self.source_config.azure.use_abs_blob_tags
            )
        ):
            # Only do blob operations for regular Azure Storage
            container_name = get_container_name(path)
            blob_name = get_key_prefix(path)

            # Add Azure blob properties
            if (
                self.source_config.azure.use_abs_container_properties
                or self.source_config.azure.use_abs_blob_properties
            ):
                azure_properties = get_abs_properties(
                    container_name=container_name,
                    blob_name=blob_name,
                    full_path=path,
                    number_of_files=get_file_count(delta_table)
                    if self.source_config.require_files
                    else 0,
                    size_in_bytes=0,  # Could calculate if needed
                    sample_files=False,
                    azure_config=self.source_config.azure.azure_config,
                    use_abs_container_properties=self.source_config.azure.use_abs_container_properties,
                    use_abs_blob_properties=self.source_config.azure.use_abs_blob_properties,
                )
                customProperties.update(azure_properties)

            # Add Azure blob tags
            if self.source_config.azure.use_abs_blob_tags:
                azure_tags = get_abs_tags(
                    container_name=container_name,
                    key_name=blob_name,
                    dataset_urn=dataset_urn,
                    azure_config=self.source_config.azure.azure_config,
                    ctx=self.ctx,
                    use_abs_blob_tags=True,
                )
                if azure_tags is not None:
                    dataset_snapshot.aspects.append(azure_tags)

        mce = MetadataChangeEvent(proposedSnapshot=dataset_snapshot)
        yield MetadataWorkUnit(id=str(delta_table.metadata().id), mce=mce)

        yield from self.container_WU_creator.create_container_hierarchy(
            browse_path, dataset_urn
        )

        yield from self._create_operation_aspect_wu(delta_table, dataset_urn)

    def get_storage_options(self) -> Dict[str, str]:
        if (
            self.source_config.is_s3
            and self.source_config.s3 is not None
            and self.source_config.s3.aws_config is not None
        ):
            aws_config = self.source_config.s3.aws_config
            creds = aws_config.get_credentials()
            opts = {
                "AWS_ACCESS_KEY_ID": creds.get("aws_access_key_id") or "",
                "AWS_SECRET_ACCESS_KEY": creds.get("aws_secret_access_key") or "",
                "AWS_SESSION_TOKEN": creds.get("aws_session_token") or "",
                # Allow http connections, this is required for minio
                "AWS_STORAGE_ALLOW_HTTP": "true",  # for delta-lake < 0.11.0
                "AWS_ALLOW_HTTP": "true",  # for delta-lake >= 0.11.0
            }
            if aws_config.aws_region:
                opts["AWS_REGION"] = aws_config.aws_region
            if aws_config.aws_endpoint_url:
                opts["AWS_ENDPOINT_URL"] = aws_config.aws_endpoint_url
            return opts
        elif self.source_config.is_azure:
            logger.debug("Getting Azure OneLake storage options")
            if (
                not self.source_config.azure
                or not self.source_config.azure.azure_config
            ):
                raise ValueError("Azure config is required for Azure paths")

            azure_config = self.source_config.azure.azure_config
            creds = ClientSecretCredential(
                tenant_id=azure_config.tenant_id,
                client_id=azure_config.client_id,
                client_secret=azure_config.client_secret,
            )
            token = creds.get_token("https://onelake.fabric.microsoft.com/.default")

            storage_opts = {
                "bearer_token": token.token,
                "onelake_endpoint": "https://onelake.dfs.fabric.microsoft.com",
            }

            logger.debug(f"Using Azure OneLake storage options: {storage_opts}")
            return storage_opts
        return {}

    def process_folder(self, path: str) -> Iterable[MetadataWorkUnit]:
        logger.debug(f"Processing folder: {path}")
        delta_table = read_delta_table(path, self.storage_options, self.source_config)
        if delta_table:
            logger.debug(f"Delta table found at: {path}")
            yield from self.ingest_table(delta_table, path.rstrip("/"))
        else:
            logger.debug(f"No delta table found at {path}, scanning subfolders")
            for folder in self.get_folders(path):
                yield from self.process_folder(folder)

    def get_folders(self, path: str) -> Iterable[str]:
        """Get subfolders based on the source configuration type."""
        logger.debug(f"Getting folders for path: {path}")
        if self.source_config.is_azure:
            return self.azure_get_folders(path)
        elif self.source_config.is_s3:
            return self.s3_get_folders(path)
        else:
            return self.local_get_folders(path)

    def s3_get_folders(self, path: str) -> Iterable[str]:
        parse_result = urlparse(path)
        for page in self.s3_client.get_paginator("list_objects_v2").paginate(
            Bucket=parse_result.netloc, Prefix=parse_result.path[1:], Delimiter="/"
        ):
            for o in page.get("CommonPrefixes", []):
                yield f"{parse_result.scheme}://{parse_result.netloc}/{o.get('Prefix')}"

    def azure_get_folders(self, path: str) -> Iterable[str]:
        """List folders in Azure OneLake."""
        logger.debug(f"Looking for Azure folders in: {path}")
        if not path.startswith("abfss://"):
            raise ValueError(f"Invalid Azure path format: {path}")

        try:
            # Parse ABFSS URL for OneLake
            parts = path.split("/")
            container_guid = parts[2].split("@")[
                0
            ]  # Extract the GUID from container part
            workspace_guid = container_guid  # In Fabric, these are the same

            # Check if we have valid GUIDs
            if not (
                len(container_guid) == 36
                and all(c in "0123456789abcdef-" for c in container_guid.lower())
            ):
                raise ValueError(f"Invalid GUID format in path: {container_guid}")

            # Use DFS endpoint for OneLake
            datalake_service_client = DataLakeServiceClient(
                account_url="https://onelake.dfs.fabric.microsoft.com",
                credential=self.source_config.azure.azure_config.get_credentials(),
            )

            # Get filesystem client with the workspace GUID
            filesystem_client = datalake_service_client.get_file_system_client(
                file_system=workspace_guid
            )

            # Look in the Tables directory within the specific path
            path_prefix = "Tables"
            if len(parts) > 4:  # If there's a more specific path
                path_prefix = "/".join(["Tables"] + parts[4:])

            logger.debug(f"Listing paths with prefix: {path_prefix}")
            paths = filesystem_client.get_paths(path=path_prefix)

            for path_prop in paths:
                if path_prop.is_directory:
                    # Construct the full path properly maintaining the original structure
                    folder_path = path_prop.name
                    full_path = f"abfss://{container_guid}@onelake.dfs.fabric.microsoft.com/{folder_path}"
                    logger.debug(f"Found folder: {full_path}")
                    yield full_path

        except Exception as e:
            logger.error(f"Error listing Azure folders: {str(e)}")
            raise

    def local_get_folders(self, path: str) -> Iterable[str]:
        if not os.path.isdir(path):
            raise FileNotFoundError(
                f"{path} does not exist or is not a directory. Please check base_path configuration."
            )
        for folder in os.listdir(path):
            yield os.path.join(path, folder)

    def get_workunit_processors(self) -> List[Optional[MetadataWorkUnitProcessor]]:
        return [
            *super().get_workunit_processors(),
            StaleEntityRemovalHandler.create(
                self, self.source_config, self.ctx
            ).workunit_processor,
        ]

    def get_workunits_internal(self) -> Iterable[MetadataWorkUnit]:
        self.container_WU_creator = ContainerWUCreator(
            self.source_config.platform,
            self.source_config.platform_instance,
            self.source_config.env,
        )
        self.storage_options = self.get_storage_options()
        yield from self.process_folder(self.source_config.complete_path)

    def get_report(self) -> SourceReport:
        return self.report<|MERGE_RESOLUTION|>--- conflicted
+++ resolved
@@ -2,12 +2,8 @@
 import logging
 import os
 import time
-<<<<<<< HEAD
 from datetime import datetime
-from typing import Dict, Iterable, List
-=======
 from typing import Dict, Iterable, List, Optional
->>>>>>> d1494c22
 from urllib.parse import urlparse
 
 from azure.identity import ClientSecretCredential
@@ -97,16 +93,12 @@
 @platform_name("Delta Lake", id="delta-lake")
 @config_class(DeltaLakeSourceConfig)
 @support_status(SupportStatus.INCUBATING)
-<<<<<<< HEAD
 @capability(
     SourceCapability.TAGS,
     "Can extract S3 object/bucket and Azure blob/container tags if enabled",
 )
-class DeltaLakeSource(Source):
-=======
 @capability(SourceCapability.TAGS, "Can extract S3 object/bucket tags if enabled")
 class DeltaLakeSource(StatefulIngestionSourceBase):
->>>>>>> d1494c22
     """
     This plugin extracts:
     - Column types and schema associated with each delta table

--- conflicted
+++ resolved
@@ -129,20 +129,6 @@
             "Note: this is not used if `database` or `sqlalchemy_uri` are provided."
         ),
     )
-<<<<<<< HEAD
-=======
-
-    include_stored_procedures: bool = Field(
-        default=True,
-        description="Include ingest of stored procedures.",
-    )
-
-    procedure_pattern: AllowDenyPattern = Field(
-        default=AllowDenyPattern.allow_all(),
-        description="Regex patterns for stored procedures to filter in ingestion."
-        "Specify regex to match the entire procedure name in database.schema.procedure_name format. e.g. to match all procedures starting with customer in Customer database and public schema, use the regex 'Customer.public.customer.*'",
-    )
->>>>>>> adf00c19
 
 
 @platform_name("Postgres")

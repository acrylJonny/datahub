--- conflicted
+++ resolved
@@ -1,11 +1,9 @@
-<<<<<<< HEAD
 import re
 from typing import Iterable, List, Union
 
 import pymysql  # noqa: F401
 from pydantic.fields import Field
 from sqlalchemy import text, util
-=======
 # This import verifies that the dependencies are available.
 import logging
 from typing import TYPE_CHECKING, Any, List, Optional
@@ -13,7 +11,6 @@
 import pymysql  # noqa: F401
 from pydantic.fields import Field
 from sqlalchemy import create_engine, event, inspect, util
->>>>>>> bca63189
 from sqlalchemy.dialects.mysql import BIT, base
 from sqlalchemy.dialects.mysql.enumerated import SET
 from sqlalchemy.engine import Row
@@ -31,27 +28,21 @@
     platform_name,
     support_status,
 )
-<<<<<<< HEAD
 from datahub.ingestion.api.workunit import MetadataWorkUnit
-=======
 from datahub.ingestion.source.aws.aws_common import (
     AwsConnectionConfig,
     RDSIAMTokenManager,
 )
->>>>>>> bca63189
 from datahub.ingestion.source.sql.sql_common import (
     SqlWorkUnit,
     make_sqlalchemy_type,
     register_custom_type,
 )
 from datahub.ingestion.source.sql.sql_config import SQLAlchemyConnectionConfig
-<<<<<<< HEAD
 from datahub.ingestion.source.sql.sql_utils import (
     gen_database_key,
 )
-=======
 from datahub.ingestion.source.sql.sqlalchemy_uri import parse_host_port
->>>>>>> bca63189
 from datahub.ingestion.source.sql.stored_procedures.base import (
     BaseProcedure,
     generate_procedure_container_workunits,
@@ -163,12 +154,6 @@
 
     config: MySQLConfig
 
-<<<<<<< HEAD
-    def __init__(self, config, ctx):
-        super().__init__(config, ctx, self.get_platform())
-
-    def get_platform(self) -> str:
-=======
     def __init__(self, config: MySQLConfig, ctx: Any):
         super().__init__(config, ctx, self.get_platform())
 
@@ -189,7 +174,6 @@
             )
 
     def get_platform(self):
->>>>>>> bca63189
         return "mysql"
 
     @classmethod
@@ -197,7 +181,6 @@
         config = MySQLConfig.parse_obj(config_dict)
         return cls(config, ctx)
 
-<<<<<<< HEAD
     def is_temp_table(self, name: str) -> bool:
         """
         Check if a table name represents a temporary table in MySQL.
@@ -287,7 +270,6 @@
                 context=procedure.name,
                 exc=e,
             )
-=======
     def _setup_rds_iam_event_listener(
         self, engine: "Engine", database_name: Optional[str] = None
     ) -> None:
@@ -333,7 +315,6 @@
                     with db_engine.connect() as conn:
                         inspector = inspect(conn)
                         yield inspector
->>>>>>> bca63189
 
     def add_profile_metadata(self, inspector: Inspector) -> None:
         if not self.config.is_profiling_enabled():

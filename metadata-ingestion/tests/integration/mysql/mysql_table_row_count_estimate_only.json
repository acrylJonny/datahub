[
{
    "entityType": "container",
    "entityUrn": "urn:li:container:dc2ae101b66746b9c2b6df8ee89ca88f",
    "changeType": "UPSERT",
    "aspectName": "containerProperties",
    "aspect": {
        "json": {
            "customProperties": {
                "platform": "mysql",
                "env": "PROD",
                "database": "northwind"
            },
            "name": "northwind",
            "env": "PROD"
        }
    },
    "systemMetadata": {
        "lastObserved": 1586847600000,
        "runId": "mysql-2020_04_14-07_00_00-kdmvsa",
        "lastRunId": "no-run-id-provided"
    }
},
{
    "entityType": "container",
    "entityUrn": "urn:li:container:dc2ae101b66746b9c2b6df8ee89ca88f",
    "changeType": "UPSERT",
    "aspectName": "status",
    "aspect": {
        "json": {
            "removed": false
        }
    },
    "systemMetadata": {
        "lastObserved": 1586847600000,
<<<<<<< HEAD
        "runId": "mysql-2020_04_14-07_00_00-m3i1t4",
=======
        "runId": "mysql-2020_04_14-07_00_00-kdmvsa",
>>>>>>> bca63189
        "lastRunId": "no-run-id-provided"
    }
},
{
    "entityType": "container",
    "entityUrn": "urn:li:container:dc2ae101b66746b9c2b6df8ee89ca88f",
    "changeType": "UPSERT",
    "aspectName": "dataPlatformInstance",
    "aspect": {
        "json": {
            "platform": "urn:li:dataPlatform:mysql"
        }
    },
    "systemMetadata": {
        "lastObserved": 1586847600000,
        "runId": "mysql-2020_04_14-07_00_00-kdmvsa",
        "lastRunId": "no-run-id-provided"
    }
},
{
    "entityType": "container",
    "entityUrn": "urn:li:container:dc2ae101b66746b9c2b6df8ee89ca88f",
    "changeType": "UPSERT",
    "aspectName": "subTypes",
    "aspect": {
        "json": {
            "typeNames": [
                "Database"
            ]
        }
    },
    "systemMetadata": {
        "lastObserved": 1586847600000,
<<<<<<< HEAD
        "runId": "mysql-2020_04_14-07_00_00-m3i1t4",
=======
        "runId": "mysql-2020_04_14-07_00_00-kdmvsa",
>>>>>>> bca63189
        "lastRunId": "no-run-id-provided"
    }
},
{
    "entityType": "container",
    "entityUrn": "urn:li:container:dc2ae101b66746b9c2b6df8ee89ca88f",
    "changeType": "UPSERT",
    "aspectName": "browsePathsV2",
    "aspect": {
        "json": {
            "path": []
        }
    },
    "systemMetadata": {
        "lastObserved": 1586847600000,
<<<<<<< HEAD
        "runId": "mysql-2020_04_14-07_00_00-m3i1t4",
=======
        "runId": "mysql-2020_04_14-07_00_00-kdmvsa",
>>>>>>> bca63189
        "lastRunId": "no-run-id-provided"
    }
},
{
    "entityType": "dataset",
    "entityUrn": "urn:li:dataset:(urn:li:dataPlatform:mysql,northwind.customer_stats,PROD)",
    "changeType": "UPSERT",
    "aspectName": "container",
    "aspect": {
        "json": {
            "container": "urn:li:container:dc2ae101b66746b9c2b6df8ee89ca88f"
        }
    },
    "systemMetadata": {
        "lastObserved": 1586847600000,
<<<<<<< HEAD
        "runId": "mysql-2020_04_14-07_00_00-m3i1t4",
=======
        "runId": "mysql-2020_04_14-07_00_00-kdmvsa",
>>>>>>> bca63189
        "lastRunId": "no-run-id-provided"
    }
},
{
    "proposedSnapshot": {
        "com.linkedin.pegasus2avro.metadata.snapshot.DatasetSnapshot": {
            "urn": "urn:li:dataset:(urn:li:dataPlatform:mysql,northwind.customer_stats,PROD)",
            "aspects": [
                {
                    "com.linkedin.pegasus2avro.common.Status": {
                        "removed": false
                    }
                },
                {
                    "com.linkedin.pegasus2avro.dataset.DatasetProperties": {
                        "customProperties": {},
                        "name": "customer_stats",
                        "tags": []
                    }
                },
                {
                    "com.linkedin.pegasus2avro.schema.SchemaMetadata": {
                        "schemaName": "northwind.customer_stats",
                        "platform": "urn:li:dataPlatform:mysql",
                        "version": 0,
                        "created": {
                            "time": 0,
                            "actor": "urn:li:corpuser:unknown"
                        },
                        "lastModified": {
                            "time": 0,
                            "actor": "urn:li:corpuser:unknown"
                        },
                        "hash": "",
                        "platformSchema": {
                            "com.linkedin.pegasus2avro.schema.MySqlDDL": {
                                "tableSchema": ""
                            }
                        },
                        "fields": [
                            {
                                "fieldPath": "id",
                                "nullable": false,
                                "type": {
                                    "type": {
                                        "com.linkedin.pegasus2avro.schema.NumberType": {}
                                    }
                                },
                                "nativeDataType": "INTEGER",
                                "recursive": false,
                                "isPartOfKey": true
                            },
                            {
                                "fieldPath": "company",
                                "nullable": true,
                                "type": {
                                    "type": {
                                        "com.linkedin.pegasus2avro.schema.StringType": {}
                                    }
                                },
                                "nativeDataType": "VARCHAR(50)",
                                "recursive": false,
                                "isPartOfKey": false
                            },
                            {
                                "fieldPath": "total_orders",
                                "nullable": true,
                                "type": {
                                    "type": {
                                        "com.linkedin.pegasus2avro.schema.NumberType": {}
                                    }
                                },
                                "nativeDataType": "INTEGER",
                                "recursive": false,
                                "isPartOfKey": false
                            },
                            {
                                "fieldPath": "last_order_date",
                                "nullable": true,
                                "type": {
                                    "type": {
                                        "com.linkedin.pegasus2avro.schema.TimeType": {}
                                    }
                                },
                                "nativeDataType": "DATETIME",
                                "recursive": false,
                                "isPartOfKey": false
                            },
                            {
                                "fieldPath": "creation_time",
                                "nullable": true,
                                "type": {
                                    "type": {
                                        "com.linkedin.pegasus2avro.schema.TimeType": {}
                                    }
                                },
                                "nativeDataType": "DATETIME",
                                "recursive": false,
                                "isPartOfKey": false
                            }
                        ]
                    }
                }
            ]
        }
    },
    "systemMetadata": {
        "lastObserved": 1586847600000,
<<<<<<< HEAD
        "runId": "mysql-2020_04_14-07_00_00-m3i1t4",
=======
        "runId": "mysql-2020_04_14-07_00_00-kdmvsa",
>>>>>>> bca63189
        "lastRunId": "no-run-id-provided"
    }
},
{
    "entityType": "dataset",
    "entityUrn": "urn:li:dataset:(urn:li:dataPlatform:mysql,northwind.customer_stats,PROD)",
    "changeType": "UPSERT",
    "aspectName": "subTypes",
    "aspect": {
        "json": {
            "typeNames": [
                "Table"
            ]
        }
    },
    "systemMetadata": {
        "lastObserved": 1586847600000,
<<<<<<< HEAD
        "runId": "mysql-2020_04_14-07_00_00-m3i1t4",
=======
        "runId": "mysql-2020_04_14-07_00_00-kdmvsa",
>>>>>>> bca63189
        "lastRunId": "no-run-id-provided"
    }
},
{
    "entityType": "dataset",
    "entityUrn": "urn:li:dataset:(urn:li:dataPlatform:mysql,northwind.customer_stats,PROD)",
    "changeType": "UPSERT",
    "aspectName": "browsePathsV2",
    "aspect": {
        "json": {
            "path": [
                {
                    "id": "urn:li:container:dc2ae101b66746b9c2b6df8ee89ca88f",
                    "urn": "urn:li:container:dc2ae101b66746b9c2b6df8ee89ca88f"
                }
            ]
        }
    },
    "systemMetadata": {
        "lastObserved": 1586847600000,
<<<<<<< HEAD
        "runId": "mysql-2020_04_14-07_00_00-m3i1t4",
=======
        "runId": "mysql-2020_04_14-07_00_00-kdmvsa",
>>>>>>> bca63189
        "lastRunId": "no-run-id-provided"
    }
},
{
    "entityType": "dataset",
    "entityUrn": "urn:li:dataset:(urn:li:dataPlatform:mysql,northwind.customers,PROD)",
    "changeType": "UPSERT",
    "aspectName": "container",
    "aspect": {
        "json": {
            "container": "urn:li:container:dc2ae101b66746b9c2b6df8ee89ca88f"
        }
    },
    "systemMetadata": {
        "lastObserved": 1586847600000,
<<<<<<< HEAD
        "runId": "mysql-2020_04_14-07_00_00-m3i1t4",
=======
        "runId": "mysql-2020_04_14-07_00_00-kdmvsa",
>>>>>>> bca63189
        "lastRunId": "no-run-id-provided"
    }
},
{
    "proposedSnapshot": {
        "com.linkedin.pegasus2avro.metadata.snapshot.DatasetSnapshot": {
            "urn": "urn:li:dataset:(urn:li:dataPlatform:mysql,northwind.customers,PROD)",
            "aspects": [
                {
                    "com.linkedin.pegasus2avro.common.Status": {
                        "removed": false
                    }
                },
                {
                    "com.linkedin.pegasus2avro.dataset.DatasetProperties": {
                        "customProperties": {},
                        "name": "customers",
                        "tags": []
                    }
                },
                {
                    "com.linkedin.pegasus2avro.schema.SchemaMetadata": {
                        "schemaName": "northwind.customers",
                        "platform": "urn:li:dataPlatform:mysql",
                        "version": 0,
                        "created": {
                            "time": 0,
                            "actor": "urn:li:corpuser:unknown"
                        },
                        "lastModified": {
                            "time": 0,
                            "actor": "urn:li:corpuser:unknown"
                        },
                        "hash": "",
                        "platformSchema": {
                            "com.linkedin.pegasus2avro.schema.MySqlDDL": {
                                "tableSchema": ""
                            }
                        },
                        "fields": [
                            {
                                "fieldPath": "id",
                                "nullable": false,
                                "type": {
                                    "type": {
                                        "com.linkedin.pegasus2avro.schema.NumberType": {}
                                    }
                                },
                                "nativeDataType": "INTEGER",
                                "recursive": false,
                                "isPartOfKey": true
                            },
                            {
                                "fieldPath": "company",
                                "nullable": true,
                                "type": {
                                    "type": {
                                        "com.linkedin.pegasus2avro.schema.StringType": {}
                                    }
                                },
                                "nativeDataType": "VARCHAR(50)",
                                "recursive": false,
                                "isPartOfKey": false
                            },
                            {
                                "fieldPath": "last_name",
                                "nullable": true,
                                "type": {
                                    "type": {
                                        "com.linkedin.pegasus2avro.schema.StringType": {}
                                    }
                                },
                                "nativeDataType": "VARCHAR(50)",
                                "recursive": false,
                                "isPartOfKey": false
                            },
                            {
                                "fieldPath": "first_name",
                                "nullable": true,
                                "type": {
                                    "type": {
                                        "com.linkedin.pegasus2avro.schema.StringType": {}
                                    }
                                },
                                "nativeDataType": "VARCHAR(50)",
                                "recursive": false,
                                "isPartOfKey": false
                            },
                            {
                                "fieldPath": "email_address",
                                "nullable": true,
                                "type": {
                                    "type": {
                                        "com.linkedin.pegasus2avro.schema.StringType": {}
                                    }
                                },
                                "nativeDataType": "VARCHAR(50)",
                                "recursive": false,
                                "isPartOfKey": false
                            },
                            {
                                "fieldPath": "priority",
                                "nullable": true,
                                "type": {
                                    "type": {
                                        "com.linkedin.pegasus2avro.schema.NumberType": {}
                                    }
                                },
                                "nativeDataType": "FLOAT",
                                "recursive": false,
                                "isPartOfKey": false
                            }
                        ]
                    }
                }
            ]
        }
    },
    "systemMetadata": {
        "lastObserved": 1586847600000,
<<<<<<< HEAD
        "runId": "mysql-2020_04_14-07_00_00-m3i1t4",
=======
        "runId": "mysql-2020_04_14-07_00_00-kdmvsa",
>>>>>>> bca63189
        "lastRunId": "no-run-id-provided"
    }
},
{
    "entityType": "dataset",
    "entityUrn": "urn:li:dataset:(urn:li:dataPlatform:mysql,northwind.customers,PROD)",
    "changeType": "UPSERT",
    "aspectName": "subTypes",
    "aspect": {
        "json": {
            "typeNames": [
                "Table"
            ]
        }
    },
    "systemMetadata": {
        "lastObserved": 1586847600000,
<<<<<<< HEAD
        "runId": "mysql-2020_04_14-07_00_00-m3i1t4",
=======
        "runId": "mysql-2020_04_14-07_00_00-kdmvsa",
>>>>>>> bca63189
        "lastRunId": "no-run-id-provided"
    }
},
{
    "entityType": "dataset",
    "entityUrn": "urn:li:dataset:(urn:li:dataPlatform:mysql,northwind.customers,PROD)",
    "changeType": "UPSERT",
    "aspectName": "browsePathsV2",
    "aspect": {
        "json": {
            "path": [
                {
                    "id": "urn:li:container:dc2ae101b66746b9c2b6df8ee89ca88f",
                    "urn": "urn:li:container:dc2ae101b66746b9c2b6df8ee89ca88f"
                }
            ]
        }
    },
    "systemMetadata": {
        "lastObserved": 1586847600000,
<<<<<<< HEAD
        "runId": "mysql-2020_04_14-07_00_00-m3i1t4",
=======
        "runId": "mysql-2020_04_14-07_00_00-kdmvsa",
        "lastRunId": "no-run-id-provided"
    }
},
{
    "entityType": "dataFlow",
    "entityUrn": "urn:li:dataFlow:(mysql,northwind.northwind.stored_procedures,PROD)",
    "changeType": "UPSERT",
    "aspectName": "dataFlowInfo",
    "aspect": {
        "json": {
            "customProperties": {},
            "name": "northwind.northwind.stored_procedures"
        }
    },
    "systemMetadata": {
        "lastObserved": 1586847600000,
        "runId": "mysql-2020_04_14-07_00_00-kdmvsa",
        "lastRunId": "no-run-id-provided"
    }
},
{
    "entityType": "dataFlow",
    "entityUrn": "urn:li:dataFlow:(mysql,northwind.northwind.stored_procedures,PROD)",
    "changeType": "UPSERT",
    "aspectName": "subTypes",
    "aspect": {
        "json": {
            "typeNames": [
                "Procedures Container"
            ]
        }
    },
    "systemMetadata": {
        "lastObserved": 1586847600000,
        "runId": "mysql-2020_04_14-07_00_00-kdmvsa",
>>>>>>> bca63189
        "lastRunId": "no-run-id-provided"
    }
},
{
    "entityType": "dataset",
    "entityUrn": "urn:li:dataset:(urn:li:dataPlatform:mysql,northwind.orders,PROD)",
    "changeType": "UPSERT",
    "aspectName": "container",
    "aspect": {
        "json": {
            "container": "urn:li:container:dc2ae101b66746b9c2b6df8ee89ca88f"
        }
    },
    "systemMetadata": {
        "lastObserved": 1586847600000,
<<<<<<< HEAD
        "runId": "mysql-2020_04_14-07_00_00-m3i1t4",
=======
        "runId": "mysql-2020_04_14-07_00_00-kdmvsa",
>>>>>>> bca63189
        "lastRunId": "no-run-id-provided"
    }
},
{
    "proposedSnapshot": {
        "com.linkedin.pegasus2avro.metadata.snapshot.DatasetSnapshot": {
            "urn": "urn:li:dataset:(urn:li:dataPlatform:mysql,northwind.orders,PROD)",
            "aspects": [
                {
                    "com.linkedin.pegasus2avro.common.Status": {
                        "removed": false
                    }
                },
                {
                    "com.linkedin.pegasus2avro.dataset.DatasetProperties": {
                        "customProperties": {},
                        "name": "orders",
                        "tags": []
                    }
                },
                {
                    "com.linkedin.pegasus2avro.schema.SchemaMetadata": {
                        "schemaName": "northwind.orders",
                        "platform": "urn:li:dataPlatform:mysql",
                        "version": 0,
                        "created": {
                            "time": 0,
                            "actor": "urn:li:corpuser:unknown"
                        },
                        "lastModified": {
                            "time": 0,
                            "actor": "urn:li:corpuser:unknown"
                        },
                        "hash": "",
                        "platformSchema": {
                            "com.linkedin.pegasus2avro.schema.MySqlDDL": {
                                "tableSchema": ""
                            }
                        },
                        "fields": [
                            {
                                "fieldPath": "id",
                                "nullable": false,
                                "type": {
                                    "type": {
                                        "com.linkedin.pegasus2avro.schema.NumberType": {}
                                    }
                                },
                                "nativeDataType": "INTEGER",
                                "recursive": false,
                                "isPartOfKey": true
                            },
                            {
                                "fieldPath": "description",
                                "nullable": true,
                                "type": {
                                    "type": {
                                        "com.linkedin.pegasus2avro.schema.StringType": {}
                                    }
                                },
                                "nativeDataType": "VARCHAR(50)",
                                "recursive": false,
                                "isPartOfKey": false
                            },
                            {
                                "fieldPath": "customer_id",
                                "nullable": false,
                                "type": {
                                    "type": {
                                        "com.linkedin.pegasus2avro.schema.NumberType": {}
                                    }
                                },
                                "nativeDataType": "INTEGER",
                                "recursive": false,
                                "isPartOfKey": false
                            },
                            {
                                "fieldPath": "order_date",
                                "nullable": true,
                                "type": {
                                    "type": {
                                        "com.linkedin.pegasus2avro.schema.TimeType": {}
                                    }
                                },
                                "nativeDataType": "DATETIME",
                                "recursive": false,
                                "isPartOfKey": false
                            }
                        ],
                        "foreignKeys": [
                            {
                                "name": "fk_order_customer",
                                "foreignFields": [
                                    "urn:li:schemaField:(urn:li:dataset:(urn:li:dataPlatform:mysql,northwind.customers,PROD),id)"
                                ],
                                "sourceFields": [
                                    "urn:li:schemaField:(urn:li:dataset:(urn:li:dataPlatform:mysql,northwind.orders,PROD),customer_id)"
                                ],
                                "foreignDataset": "urn:li:dataset:(urn:li:dataPlatform:mysql,northwind.customers,PROD)"
                            }
                        ]
                    }
                }
            ]
        }
    },
    "systemMetadata": {
        "lastObserved": 1586847600000,
<<<<<<< HEAD
        "runId": "mysql-2020_04_14-07_00_00-m3i1t4",
=======
        "runId": "mysql-2020_04_14-07_00_00-kdmvsa",
>>>>>>> bca63189
        "lastRunId": "no-run-id-provided"
    }
},
{
<<<<<<< HEAD
    "entityType": "dataset",
    "entityUrn": "urn:li:dataset:(urn:li:dataPlatform:mysql,northwind.orders,PROD)",
=======
    "entityType": "dataJob",
    "entityUrn": "urn:li:dataJob:(urn:li:dataFlow:(mysql,northwind.northwind.stored_procedures,PROD),AddCustomer)",
    "changeType": "UPSERT",
    "aspectName": "dataJobInfo",
    "aspect": {
        "json": {
            "customProperties": {},
            "name": "AddCustomer",
            "type": {
                "string": "Stored Procedure"
            }
        }
    },
    "systemMetadata": {
        "lastObserved": 1586847600000,
        "runId": "mysql-2020_04_14-07_00_00-kdmvsa",
        "lastRunId": "no-run-id-provided"
    }
},
{
    "entityType": "dataJob",
    "entityUrn": "urn:li:dataJob:(urn:li:dataFlow:(mysql,northwind.northwind.stored_procedures,PROD),AddCustomer)",
>>>>>>> bca63189
    "changeType": "UPSERT",
    "aspectName": "subTypes",
    "aspect": {
        "json": {
            "typeNames": [
                "Table"
            ]
        }
    },
    "systemMetadata": {
        "lastObserved": 1586847600000,
<<<<<<< HEAD
        "runId": "mysql-2020_04_14-07_00_00-m3i1t4",
=======
        "runId": "mysql-2020_04_14-07_00_00-kdmvsa",
>>>>>>> bca63189
        "lastRunId": "no-run-id-provided"
    }
},
{
<<<<<<< HEAD
    "entityType": "dataset",
    "entityUrn": "urn:li:dataset:(urn:li:dataPlatform:mysql,northwind.orders,PROD)",
=======
    "entityType": "dataJob",
    "entityUrn": "urn:li:dataJob:(urn:li:dataFlow:(mysql,northwind.northwind.stored_procedures,PROD),AddCustomer)",
    "changeType": "UPSERT",
    "aspectName": "container",
    "aspect": {
        "json": {
            "container": "urn:li:container:7b677d9de1e980494659f0959b716bae"
        }
    },
    "systemMetadata": {
        "lastObserved": 1586847600000,
        "runId": "mysql-2020_04_14-07_00_00-kdmvsa",
        "lastRunId": "no-run-id-provided"
    }
},
{
    "entityType": "dataJob",
    "entityUrn": "urn:li:dataJob:(urn:li:dataFlow:(mysql,northwind.northwind.stored_procedures,PROD),AddCustomer)",
>>>>>>> bca63189
    "changeType": "UPSERT",
    "aspectName": "browsePathsV2",
    "aspect": {
        "json": {
            "path": [
                {
                    "id": "urn:li:container:dc2ae101b66746b9c2b6df8ee89ca88f",
                    "urn": "urn:li:container:dc2ae101b66746b9c2b6df8ee89ca88f"
                }
            ]
        }
    },
    "systemMetadata": {
        "lastObserved": 1586847600000,
<<<<<<< HEAD
        "runId": "mysql-2020_04_14-07_00_00-m3i1t4",
=======
        "runId": "mysql-2020_04_14-07_00_00-kdmvsa",
>>>>>>> bca63189
        "lastRunId": "no-run-id-provided"
    }
},
{
    "entityType": "dataset",
    "entityUrn": "urn:li:dataset:(urn:li:dataPlatform:mysql,northwind.customer_stats,PROD)",
    "changeType": "UPSERT",
    "aspectName": "datasetProfile",
    "aspect": {
        "json": {
            "timestampMillis": 1586847600000,
            "partitionSpec": {
                "partition": "FULL_TABLE_SNAPSHOT",
                "type": "FULL_TABLE"
            },
            "rowCount": 0,
            "columnCount": 5,
            "fieldProfiles": [
                {
                    "fieldPath": "id",
                    "uniqueCount": 0,
                    "nullCount": 0
                },
                {
                    "fieldPath": "company",
                    "uniqueCount": 0,
                    "nullCount": 0
                },
                {
                    "fieldPath": "total_orders",
                    "uniqueCount": 0,
                    "nullCount": 0
                },
                {
                    "fieldPath": "last_order_date",
                    "uniqueCount": 0,
                    "nullCount": 0
                },
                {
                    "fieldPath": "creation_time",
                    "uniqueCount": 0,
                    "nullCount": 0
                }
            ],
            "sizeInBytes": 16384
        }
    },
    "systemMetadata": {
        "lastObserved": 1586847600000,
<<<<<<< HEAD
        "runId": "mysql-2020_04_14-07_00_00-m3i1t4",
=======
        "runId": "mysql-2020_04_14-07_00_00-kdmvsa",
        "lastRunId": "no-run-id-provided"
    }
},
{
    "entityType": "dataFlow",
    "entityUrn": "urn:li:dataFlow:(mysql,northwind.northwind.stored_procedures,PROD)",
    "changeType": "UPSERT",
    "aspectName": "status",
    "aspect": {
        "json": {
            "removed": false
        }
    },
    "systemMetadata": {
        "lastObserved": 1586847600000,
        "runId": "mysql-2020_04_14-07_00_00-kdmvsa",
        "lastRunId": "no-run-id-provided"
    }
},
{
    "entityType": "dataJob",
    "entityUrn": "urn:li:dataJob:(urn:li:dataFlow:(mysql,northwind.northwind.stored_procedures,PROD),AddCustomer)",
    "changeType": "UPSERT",
    "aspectName": "status",
    "aspect": {
        "json": {
            "removed": false
        }
    },
    "systemMetadata": {
        "lastObserved": 1586847600000,
        "runId": "mysql-2020_04_14-07_00_00-kdmvsa",
>>>>>>> bca63189
        "lastRunId": "no-run-id-provided"
    }
},
{
    "entityType": "dataset",
    "entityUrn": "urn:li:dataset:(urn:li:dataPlatform:mysql,northwind.customers,PROD)",
    "changeType": "UPSERT",
    "aspectName": "datasetProfile",
    "aspect": {
        "json": {
            "timestampMillis": 1586847600000,
            "partitionSpec": {
                "partition": "FULL_TABLE_SNAPSHOT",
                "type": "FULL_TABLE"
            },
            "rowCount": 0,
            "columnCount": 6,
            "fieldProfiles": [
                {
                    "fieldPath": "id",
                    "uniqueCount": 5,
                    "uniqueProportion": 1,
                    "nullCount": 0
                },
                {
                    "fieldPath": "company",
                    "uniqueCount": 5,
                    "uniqueProportion": 1,
                    "nullCount": 0
                },
                {
                    "fieldPath": "last_name",
                    "uniqueCount": 5,
                    "uniqueProportion": 1,
                    "nullCount": 0
                },
                {
                    "fieldPath": "first_name",
                    "uniqueCount": 5,
                    "uniqueProportion": 1,
                    "nullCount": 0
                },
                {
                    "fieldPath": "email_address",
                    "uniqueCount": 5,
                    "uniqueProportion": 1,
                    "nullCount": 0
                },
                {
                    "fieldPath": "priority",
                    "uniqueCount": 3,
                    "uniqueProportion": 0.75,
                    "nullCount": 0
                }
            ],
            "sizeInBytes": 16384
        }
    },
    "systemMetadata": {
        "lastObserved": 1586847600000,
<<<<<<< HEAD
        "runId": "mysql-2020_04_14-07_00_00-m3i1t4",
=======
        "runId": "mysql-2020_04_14-07_00_00-kdmvsa",
>>>>>>> bca63189
        "lastRunId": "no-run-id-provided"
    }
},
{
    "entityType": "dataset",
    "entityUrn": "urn:li:dataset:(urn:li:dataPlatform:mysql,northwind.orders,PROD)",
    "changeType": "UPSERT",
    "aspectName": "datasetProfile",
    "aspect": {
        "json": {
            "timestampMillis": 1586847600000,
            "partitionSpec": {
                "partition": "FULL_TABLE_SNAPSHOT",
                "type": "FULL_TABLE"
            },
            "rowCount": 0,
            "columnCount": 4,
            "fieldProfiles": [
                {
                    "fieldPath": "id",
                    "uniqueCount": 0,
                    "nullCount": 0
                },
                {
                    "fieldPath": "description",
                    "uniqueCount": 0,
                    "nullCount": 0
                },
                {
                    "fieldPath": "customer_id",
                    "uniqueCount": 0,
                    "nullCount": 0
                },
                {
                    "fieldPath": "order_date",
                    "uniqueCount": 0,
                    "nullCount": 0
                }
            ],
            "sizeInBytes": 16384
        }
    },
    "systemMetadata": {
        "lastObserved": 1586847600000,
<<<<<<< HEAD
        "runId": "mysql-2020_04_14-07_00_00-m3i1t4",
=======
        "runId": "mysql-2020_04_14-07_00_00-kdmvsa",
        "lastRunId": "no-run-id-provided"
    }
},
{
    "entityType": "dataset",
    "entityUrn": "urn:li:dataset:(urn:li:dataPlatform:mysql,northwind.customers,PROD)",
    "changeType": "UPSERT",
    "aspectName": "status",
    "aspect": {
        "json": {
            "removed": false
        }
    },
    "systemMetadata": {
        "lastObserved": 1586847600000,
        "runId": "mysql-2020_04_14-07_00_00-kdmvsa",
        "lastRunId": "no-run-id-provided"
    }
},
{
    "entityType": "dataset",
    "entityUrn": "urn:li:dataset:(urn:li:dataPlatform:mysql,northwind.orders,PROD)",
    "changeType": "UPSERT",
    "aspectName": "status",
    "aspect": {
        "json": {
            "removed": false
        }
    },
    "systemMetadata": {
        "lastObserved": 1586847600000,
        "runId": "mysql-2020_04_14-07_00_00-kdmvsa",
>>>>>>> bca63189
        "lastRunId": "no-run-id-provided"
    }
}
]<|MERGE_RESOLUTION|>--- conflicted
+++ resolved
@@ -33,11 +33,7 @@
     },
     "systemMetadata": {
         "lastObserved": 1586847600000,
-<<<<<<< HEAD
-        "runId": "mysql-2020_04_14-07_00_00-m3i1t4",
-=======
-        "runId": "mysql-2020_04_14-07_00_00-kdmvsa",
->>>>>>> bca63189
+        "runId": "mysql-2020_04_14-07_00_00-m3i1t4",
         "lastRunId": "no-run-id-provided"
     }
 },
@@ -71,11 +67,7 @@
     },
     "systemMetadata": {
         "lastObserved": 1586847600000,
-<<<<<<< HEAD
-        "runId": "mysql-2020_04_14-07_00_00-m3i1t4",
-=======
-        "runId": "mysql-2020_04_14-07_00_00-kdmvsa",
->>>>>>> bca63189
+        "runId": "mysql-2020_04_14-07_00_00-m3i1t4",
         "lastRunId": "no-run-id-provided"
     }
 },
@@ -91,11 +83,7 @@
     },
     "systemMetadata": {
         "lastObserved": 1586847600000,
-<<<<<<< HEAD
-        "runId": "mysql-2020_04_14-07_00_00-m3i1t4",
-=======
-        "runId": "mysql-2020_04_14-07_00_00-kdmvsa",
->>>>>>> bca63189
+        "runId": "mysql-2020_04_14-07_00_00-m3i1t4",
         "lastRunId": "no-run-id-provided"
     }
 },
@@ -111,11 +99,7 @@
     },
     "systemMetadata": {
         "lastObserved": 1586847600000,
-<<<<<<< HEAD
-        "runId": "mysql-2020_04_14-07_00_00-m3i1t4",
-=======
-        "runId": "mysql-2020_04_14-07_00_00-kdmvsa",
->>>>>>> bca63189
+        "runId": "mysql-2020_04_14-07_00_00-m3i1t4",
         "lastRunId": "no-run-id-provided"
     }
 },
@@ -224,11 +208,7 @@
     },
     "systemMetadata": {
         "lastObserved": 1586847600000,
-<<<<<<< HEAD
-        "runId": "mysql-2020_04_14-07_00_00-m3i1t4",
-=======
-        "runId": "mysql-2020_04_14-07_00_00-kdmvsa",
->>>>>>> bca63189
+        "runId": "mysql-2020_04_14-07_00_00-m3i1t4",
         "lastRunId": "no-run-id-provided"
     }
 },
@@ -246,11 +226,7 @@
     },
     "systemMetadata": {
         "lastObserved": 1586847600000,
-<<<<<<< HEAD
-        "runId": "mysql-2020_04_14-07_00_00-m3i1t4",
-=======
-        "runId": "mysql-2020_04_14-07_00_00-kdmvsa",
->>>>>>> bca63189
+        "runId": "mysql-2020_04_14-07_00_00-m3i1t4",
         "lastRunId": "no-run-id-provided"
     }
 },
@@ -271,11 +247,7 @@
     },
     "systemMetadata": {
         "lastObserved": 1586847600000,
-<<<<<<< HEAD
-        "runId": "mysql-2020_04_14-07_00_00-m3i1t4",
-=======
-        "runId": "mysql-2020_04_14-07_00_00-kdmvsa",
->>>>>>> bca63189
+        "runId": "mysql-2020_04_14-07_00_00-m3i1t4",
         "lastRunId": "no-run-id-provided"
     }
 },
@@ -291,11 +263,7 @@
     },
     "systemMetadata": {
         "lastObserved": 1586847600000,
-<<<<<<< HEAD
-        "runId": "mysql-2020_04_14-07_00_00-m3i1t4",
-=======
-        "runId": "mysql-2020_04_14-07_00_00-kdmvsa",
->>>>>>> bca63189
+        "runId": "mysql-2020_04_14-07_00_00-m3i1t4",
         "lastRunId": "no-run-id-provided"
     }
 },
@@ -416,11 +384,7 @@
     },
     "systemMetadata": {
         "lastObserved": 1586847600000,
-<<<<<<< HEAD
-        "runId": "mysql-2020_04_14-07_00_00-m3i1t4",
-=======
-        "runId": "mysql-2020_04_14-07_00_00-kdmvsa",
->>>>>>> bca63189
+        "runId": "mysql-2020_04_14-07_00_00-m3i1t4",
         "lastRunId": "no-run-id-provided"
     }
 },
@@ -438,11 +402,7 @@
     },
     "systemMetadata": {
         "lastObserved": 1586847600000,
-<<<<<<< HEAD
-        "runId": "mysql-2020_04_14-07_00_00-m3i1t4",
-=======
-        "runId": "mysql-2020_04_14-07_00_00-kdmvsa",
->>>>>>> bca63189
+        "runId": "mysql-2020_04_14-07_00_00-m3i1t4",
         "lastRunId": "no-run-id-provided"
     }
 },
@@ -463,46 +423,7 @@
     },
     "systemMetadata": {
         "lastObserved": 1586847600000,
-<<<<<<< HEAD
-        "runId": "mysql-2020_04_14-07_00_00-m3i1t4",
-=======
-        "runId": "mysql-2020_04_14-07_00_00-kdmvsa",
-        "lastRunId": "no-run-id-provided"
-    }
-},
-{
-    "entityType": "dataFlow",
-    "entityUrn": "urn:li:dataFlow:(mysql,northwind.northwind.stored_procedures,PROD)",
-    "changeType": "UPSERT",
-    "aspectName": "dataFlowInfo",
-    "aspect": {
-        "json": {
-            "customProperties": {},
-            "name": "northwind.northwind.stored_procedures"
-        }
-    },
-    "systemMetadata": {
-        "lastObserved": 1586847600000,
-        "runId": "mysql-2020_04_14-07_00_00-kdmvsa",
-        "lastRunId": "no-run-id-provided"
-    }
-},
-{
-    "entityType": "dataFlow",
-    "entityUrn": "urn:li:dataFlow:(mysql,northwind.northwind.stored_procedures,PROD)",
-    "changeType": "UPSERT",
-    "aspectName": "subTypes",
-    "aspect": {
-        "json": {
-            "typeNames": [
-                "Procedures Container"
-            ]
-        }
-    },
-    "systemMetadata": {
-        "lastObserved": 1586847600000,
-        "runId": "mysql-2020_04_14-07_00_00-kdmvsa",
->>>>>>> bca63189
+        "runId": "mysql-2020_04_14-07_00_00-m3i1t4",
         "lastRunId": "no-run-id-provided"
     }
 },
@@ -518,11 +439,7 @@
     },
     "systemMetadata": {
         "lastObserved": 1586847600000,
-<<<<<<< HEAD
-        "runId": "mysql-2020_04_14-07_00_00-m3i1t4",
-=======
-        "runId": "mysql-2020_04_14-07_00_00-kdmvsa",
->>>>>>> bca63189
+        "runId": "mysql-2020_04_14-07_00_00-m3i1t4",
         "lastRunId": "no-run-id-provided"
     }
 },
@@ -631,42 +548,13 @@
     },
     "systemMetadata": {
         "lastObserved": 1586847600000,
-<<<<<<< HEAD
-        "runId": "mysql-2020_04_14-07_00_00-m3i1t4",
-=======
-        "runId": "mysql-2020_04_14-07_00_00-kdmvsa",
->>>>>>> bca63189
-        "lastRunId": "no-run-id-provided"
-    }
-},
-{
-<<<<<<< HEAD
+        "runId": "mysql-2020_04_14-07_00_00-m3i1t4",
+        "lastRunId": "no-run-id-provided"
+    }
+},
+{
     "entityType": "dataset",
     "entityUrn": "urn:li:dataset:(urn:li:dataPlatform:mysql,northwind.orders,PROD)",
-=======
-    "entityType": "dataJob",
-    "entityUrn": "urn:li:dataJob:(urn:li:dataFlow:(mysql,northwind.northwind.stored_procedures,PROD),AddCustomer)",
-    "changeType": "UPSERT",
-    "aspectName": "dataJobInfo",
-    "aspect": {
-        "json": {
-            "customProperties": {},
-            "name": "AddCustomer",
-            "type": {
-                "string": "Stored Procedure"
-            }
-        }
-    },
-    "systemMetadata": {
-        "lastObserved": 1586847600000,
-        "runId": "mysql-2020_04_14-07_00_00-kdmvsa",
-        "lastRunId": "no-run-id-provided"
-    }
-},
-{
-    "entityType": "dataJob",
-    "entityUrn": "urn:li:dataJob:(urn:li:dataFlow:(mysql,northwind.northwind.stored_procedures,PROD),AddCustomer)",
->>>>>>> bca63189
     "changeType": "UPSERT",
     "aspectName": "subTypes",
     "aspect": {
@@ -678,38 +566,13 @@
     },
     "systemMetadata": {
         "lastObserved": 1586847600000,
-<<<<<<< HEAD
-        "runId": "mysql-2020_04_14-07_00_00-m3i1t4",
-=======
-        "runId": "mysql-2020_04_14-07_00_00-kdmvsa",
->>>>>>> bca63189
-        "lastRunId": "no-run-id-provided"
-    }
-},
-{
-<<<<<<< HEAD
+        "runId": "mysql-2020_04_14-07_00_00-m3i1t4",
+        "lastRunId": "no-run-id-provided"
+    }
+},
+{
     "entityType": "dataset",
     "entityUrn": "urn:li:dataset:(urn:li:dataPlatform:mysql,northwind.orders,PROD)",
-=======
-    "entityType": "dataJob",
-    "entityUrn": "urn:li:dataJob:(urn:li:dataFlow:(mysql,northwind.northwind.stored_procedures,PROD),AddCustomer)",
-    "changeType": "UPSERT",
-    "aspectName": "container",
-    "aspect": {
-        "json": {
-            "container": "urn:li:container:7b677d9de1e980494659f0959b716bae"
-        }
-    },
-    "systemMetadata": {
-        "lastObserved": 1586847600000,
-        "runId": "mysql-2020_04_14-07_00_00-kdmvsa",
-        "lastRunId": "no-run-id-provided"
-    }
-},
-{
-    "entityType": "dataJob",
-    "entityUrn": "urn:li:dataJob:(urn:li:dataFlow:(mysql,northwind.northwind.stored_procedures,PROD),AddCustomer)",
->>>>>>> bca63189
     "changeType": "UPSERT",
     "aspectName": "browsePathsV2",
     "aspect": {
@@ -724,11 +587,7 @@
     },
     "systemMetadata": {
         "lastObserved": 1586847600000,
-<<<<<<< HEAD
-        "runId": "mysql-2020_04_14-07_00_00-m3i1t4",
-=======
-        "runId": "mysql-2020_04_14-07_00_00-kdmvsa",
->>>>>>> bca63189
+        "runId": "mysql-2020_04_14-07_00_00-m3i1t4",
         "lastRunId": "no-run-id-provided"
     }
 },
@@ -778,43 +637,7 @@
     },
     "systemMetadata": {
         "lastObserved": 1586847600000,
-<<<<<<< HEAD
-        "runId": "mysql-2020_04_14-07_00_00-m3i1t4",
-=======
-        "runId": "mysql-2020_04_14-07_00_00-kdmvsa",
-        "lastRunId": "no-run-id-provided"
-    }
-},
-{
-    "entityType": "dataFlow",
-    "entityUrn": "urn:li:dataFlow:(mysql,northwind.northwind.stored_procedures,PROD)",
-    "changeType": "UPSERT",
-    "aspectName": "status",
-    "aspect": {
-        "json": {
-            "removed": false
-        }
-    },
-    "systemMetadata": {
-        "lastObserved": 1586847600000,
-        "runId": "mysql-2020_04_14-07_00_00-kdmvsa",
-        "lastRunId": "no-run-id-provided"
-    }
-},
-{
-    "entityType": "dataJob",
-    "entityUrn": "urn:li:dataJob:(urn:li:dataFlow:(mysql,northwind.northwind.stored_procedures,PROD),AddCustomer)",
-    "changeType": "UPSERT",
-    "aspectName": "status",
-    "aspect": {
-        "json": {
-            "removed": false
-        }
-    },
-    "systemMetadata": {
-        "lastObserved": 1586847600000,
-        "runId": "mysql-2020_04_14-07_00_00-kdmvsa",
->>>>>>> bca63189
+        "runId": "mysql-2020_04_14-07_00_00-m3i1t4",
         "lastRunId": "no-run-id-provided"
     }
 },
@@ -875,11 +698,7 @@
     },
     "systemMetadata": {
         "lastObserved": 1586847600000,
-<<<<<<< HEAD
-        "runId": "mysql-2020_04_14-07_00_00-m3i1t4",
-=======
-        "runId": "mysql-2020_04_14-07_00_00-kdmvsa",
->>>>>>> bca63189
+        "runId": "mysql-2020_04_14-07_00_00-m3i1t4",
         "lastRunId": "no-run-id-provided"
     }
 },
@@ -924,43 +743,7 @@
     },
     "systemMetadata": {
         "lastObserved": 1586847600000,
-<<<<<<< HEAD
-        "runId": "mysql-2020_04_14-07_00_00-m3i1t4",
-=======
-        "runId": "mysql-2020_04_14-07_00_00-kdmvsa",
-        "lastRunId": "no-run-id-provided"
-    }
-},
-{
-    "entityType": "dataset",
-    "entityUrn": "urn:li:dataset:(urn:li:dataPlatform:mysql,northwind.customers,PROD)",
-    "changeType": "UPSERT",
-    "aspectName": "status",
-    "aspect": {
-        "json": {
-            "removed": false
-        }
-    },
-    "systemMetadata": {
-        "lastObserved": 1586847600000,
-        "runId": "mysql-2020_04_14-07_00_00-kdmvsa",
-        "lastRunId": "no-run-id-provided"
-    }
-},
-{
-    "entityType": "dataset",
-    "entityUrn": "urn:li:dataset:(urn:li:dataPlatform:mysql,northwind.orders,PROD)",
-    "changeType": "UPSERT",
-    "aspectName": "status",
-    "aspect": {
-        "json": {
-            "removed": false
-        }
-    },
-    "systemMetadata": {
-        "lastObserved": 1586847600000,
-        "runId": "mysql-2020_04_14-07_00_00-kdmvsa",
->>>>>>> bca63189
+        "runId": "mysql-2020_04_14-07_00_00-m3i1t4",
         "lastRunId": "no-run-id-provided"
     }
 }

[
{
    "entityType": "container",
    "entityUrn": "urn:li:container:dc2ae101b66746b9c2b6df8ee89ca88f",
    "changeType": "UPSERT",
    "aspectName": "containerProperties",
    "aspect": {
        "json": {
            "customProperties": {
                "platform": "mysql",
                "env": "PROD",
                "database": "northwind"
            },
            "name": "northwind",
            "env": "PROD"
        }
    },
    "systemMetadata": {
        "lastObserved": 1586847600000,
        "runId": "mysql-test",
        "lastRunId": "no-run-id-provided"
    }
},
{
    "entityType": "container",
    "entityUrn": "urn:li:container:dc2ae101b66746b9c2b6df8ee89ca88f",
    "changeType": "UPSERT",
    "aspectName": "status",
    "aspect": {
        "json": {
            "removed": false
        }
    },
    "systemMetadata": {
        "lastObserved": 1586847600000,
        "runId": "mysql-test",
        "lastRunId": "no-run-id-provided"
    }
},
{
    "entityType": "container",
    "entityUrn": "urn:li:container:dc2ae101b66746b9c2b6df8ee89ca88f",
    "changeType": "UPSERT",
    "aspectName": "dataPlatformInstance",
    "aspect": {
        "json": {
            "platform": "urn:li:dataPlatform:mysql"
        }
    },
    "systemMetadata": {
        "lastObserved": 1586847600000,
        "runId": "mysql-test",
        "lastRunId": "no-run-id-provided"
    }
},
{
    "entityType": "container",
    "entityUrn": "urn:li:container:dc2ae101b66746b9c2b6df8ee89ca88f",
    "changeType": "UPSERT",
    "aspectName": "subTypes",
    "aspect": {
        "json": {
            "typeNames": [
                "Database"
            ]
        }
    },
    "systemMetadata": {
        "lastObserved": 1586847600000,
        "runId": "mysql-test",
        "lastRunId": "no-run-id-provided"
    }
},
{
    "entityType": "container",
    "entityUrn": "urn:li:container:dc2ae101b66746b9c2b6df8ee89ca88f",
    "changeType": "UPSERT",
    "aspectName": "domains",
    "aspect": {
        "json": {
            "domains": [
                "urn:li:domain:sales"
            ]
        }
    },
    "systemMetadata": {
        "lastObserved": 1586847600000,
        "runId": "mysql-test",
        "lastRunId": "no-run-id-provided"
    }
},
{
    "entityType": "container",
    "entityUrn": "urn:li:container:dc2ae101b66746b9c2b6df8ee89ca88f",
    "changeType": "UPSERT",
    "aspectName": "browsePathsV2",
    "aspect": {
        "json": {
            "path": []
        }
    },
    "systemMetadata": {
        "lastObserved": 1586847600000,
        "runId": "mysql-test",
        "lastRunId": "no-run-id-provided"
    }
},
{
    "entityType": "dataset",
    "entityUrn": "urn:li:dataset:(urn:li:dataPlatform:mysql,northwind.customer_stats,PROD)",
    "changeType": "UPSERT",
    "aspectName": "container",
    "aspect": {
        "json": {
            "container": "urn:li:container:dc2ae101b66746b9c2b6df8ee89ca88f"
        }
    },
    "systemMetadata": {
        "lastObserved": 1586847600000,
        "runId": "mysql-test",
        "lastRunId": "no-run-id-provided"
    }
},
{
    "proposedSnapshot": {
        "com.linkedin.pegasus2avro.metadata.snapshot.DatasetSnapshot": {
            "urn": "urn:li:dataset:(urn:li:dataPlatform:mysql,northwind.customer_stats,PROD)",
            "aspects": [
                {
                    "com.linkedin.pegasus2avro.common.Status": {
                        "removed": false
                    }
                },
                {
                    "com.linkedin.pegasus2avro.dataset.DatasetProperties": {
                        "customProperties": {},
                        "name": "customer_stats",
                        "tags": []
                    }
                },
                {
                    "com.linkedin.pegasus2avro.schema.SchemaMetadata": {
                        "schemaName": "northwind.customer_stats",
                        "platform": "urn:li:dataPlatform:mysql",
                        "version": 0,
                        "created": {
                            "time": 0,
                            "actor": "urn:li:corpuser:unknown"
                        },
                        "lastModified": {
                            "time": 0,
                            "actor": "urn:li:corpuser:unknown"
                        },
                        "hash": "",
                        "platformSchema": {
                            "com.linkedin.pegasus2avro.schema.MySqlDDL": {
                                "tableSchema": ""
                            }
                        },
                        "fields": [
                            {
                                "fieldPath": "id",
                                "nullable": false,
                                "type": {
                                    "type": {
                                        "com.linkedin.pegasus2avro.schema.NumberType": {}
                                    }
                                },
                                "nativeDataType": "INTEGER",
                                "recursive": false,
                                "isPartOfKey": true
                            },
                            {
                                "fieldPath": "company",
                                "nullable": true,
                                "type": {
                                    "type": {
                                        "com.linkedin.pegasus2avro.schema.StringType": {}
                                    }
                                },
                                "nativeDataType": "VARCHAR(50)",
                                "recursive": false,
                                "isPartOfKey": false
                            },
                            {
                                "fieldPath": "total_orders",
                                "nullable": true,
                                "type": {
                                    "type": {
                                        "com.linkedin.pegasus2avro.schema.NumberType": {}
                                    }
                                },
                                "nativeDataType": "INTEGER",
                                "recursive": false,
                                "isPartOfKey": false
                            },
                            {
                                "fieldPath": "last_order_date",
                                "nullable": true,
                                "type": {
                                    "type": {
                                        "com.linkedin.pegasus2avro.schema.TimeType": {}
                                    }
                                },
                                "nativeDataType": "DATETIME",
                                "recursive": false,
                                "isPartOfKey": false
                            },
                            {
                                "fieldPath": "creation_time",
                                "nullable": true,
                                "type": {
                                    "type": {
                                        "com.linkedin.pegasus2avro.schema.TimeType": {}
                                    }
                                },
                                "nativeDataType": "DATETIME",
                                "recursive": false,
                                "isPartOfKey": false
                            }
                        ]
                    }
                }
            ]
        }
    },
    "systemMetadata": {
        "lastObserved": 1586847600000,
        "runId": "mysql-test",
        "lastRunId": "no-run-id-provided"
    }
},
{
    "entityType": "dataset",
    "entityUrn": "urn:li:dataset:(urn:li:dataPlatform:mysql,northwind.customer_stats,PROD)",
    "changeType": "UPSERT",
    "aspectName": "subTypes",
    "aspect": {
        "json": {
            "typeNames": [
                "Table"
            ]
        }
    },
    "systemMetadata": {
        "lastObserved": 1586847600000,
        "runId": "mysql-test",
        "lastRunId": "no-run-id-provided"
    }
},
{
    "entityType": "dataset",
    "entityUrn": "urn:li:dataset:(urn:li:dataPlatform:mysql,northwind.customer_stats,PROD)",
    "changeType": "UPSERT",
    "aspectName": "domains",
    "aspect": {
        "json": {
            "domains": [
                "urn:li:domain:sales"
            ]
        }
    },
    "systemMetadata": {
        "lastObserved": 1586847600000,
        "runId": "mysql-test",
        "lastRunId": "no-run-id-provided"
    }
},
{
    "entityType": "dataset",
    "entityUrn": "urn:li:dataset:(urn:li:dataPlatform:mysql,northwind.customer_stats,PROD)",
    "changeType": "UPSERT",
    "aspectName": "browsePathsV2",
    "aspect": {
        "json": {
            "path": [
                {
                    "id": "urn:li:container:dc2ae101b66746b9c2b6df8ee89ca88f",
                    "urn": "urn:li:container:dc2ae101b66746b9c2b6df8ee89ca88f"
                }
            ]
        }
    },
    "systemMetadata": {
        "lastObserved": 1586847600000,
        "runId": "mysql-test",
        "lastRunId": "no-run-id-provided"
    }
},
{
    "entityType": "dataset",
    "entityUrn": "urn:li:dataset:(urn:li:dataPlatform:mysql,northwind.customers,PROD)",
    "changeType": "UPSERT",
    "aspectName": "container",
    "aspect": {
        "json": {
            "container": "urn:li:container:dc2ae101b66746b9c2b6df8ee89ca88f"
        }
    },
    "systemMetadata": {
        "lastObserved": 1586847600000,
        "runId": "mysql-test",
        "lastRunId": "no-run-id-provided"
    }
},
{
    "proposedSnapshot": {
        "com.linkedin.pegasus2avro.metadata.snapshot.DatasetSnapshot": {
            "urn": "urn:li:dataset:(urn:li:dataPlatform:mysql,northwind.customers,PROD)",
            "aspects": [
                {
                    "com.linkedin.pegasus2avro.common.Status": {
                        "removed": false
                    }
                },
                {
                    "com.linkedin.pegasus2avro.dataset.DatasetProperties": {
                        "customProperties": {},
                        "name": "customers",
                        "tags": []
                    }
                },
                {
                    "com.linkedin.pegasus2avro.schema.SchemaMetadata": {
                        "schemaName": "northwind.customers",
                        "platform": "urn:li:dataPlatform:mysql",
                        "version": 0,
                        "created": {
                            "time": 0,
                            "actor": "urn:li:corpuser:unknown"
                        },
                        "lastModified": {
                            "time": 0,
                            "actor": "urn:li:corpuser:unknown"
                        },
                        "hash": "",
                        "platformSchema": {
                            "com.linkedin.pegasus2avro.schema.MySqlDDL": {
                                "tableSchema": ""
                            }
                        },
                        "fields": [
                            {
                                "fieldPath": "id",
                                "nullable": false,
                                "type": {
                                    "type": {
                                        "com.linkedin.pegasus2avro.schema.NumberType": {}
                                    }
                                },
                                "nativeDataType": "INTEGER",
                                "recursive": false,
                                "isPartOfKey": true
                            },
                            {
                                "fieldPath": "company",
                                "nullable": true,
                                "type": {
                                    "type": {
                                        "com.linkedin.pegasus2avro.schema.StringType": {}
                                    }
                                },
                                "nativeDataType": "VARCHAR(50)",
                                "recursive": false,
                                "isPartOfKey": false
                            },
                            {
                                "fieldPath": "last_name",
                                "nullable": true,
                                "type": {
                                    "type": {
                                        "com.linkedin.pegasus2avro.schema.StringType": {}
                                    }
                                },
                                "nativeDataType": "VARCHAR(50)",
                                "recursive": false,
                                "isPartOfKey": false
                            },
                            {
                                "fieldPath": "first_name",
                                "nullable": true,
                                "type": {
                                    "type": {
                                        "com.linkedin.pegasus2avro.schema.StringType": {}
                                    }
                                },
                                "nativeDataType": "VARCHAR(50)",
                                "recursive": false,
                                "isPartOfKey": false
                            },
                            {
                                "fieldPath": "email_address",
                                "nullable": true,
                                "type": {
                                    "type": {
                                        "com.linkedin.pegasus2avro.schema.StringType": {}
                                    }
                                },
                                "nativeDataType": "VARCHAR(50)",
                                "recursive": false,
                                "isPartOfKey": false
                            },
                            {
                                "fieldPath": "priority",
                                "nullable": true,
                                "type": {
                                    "type": {
                                        "com.linkedin.pegasus2avro.schema.NumberType": {}
                                    }
                                },
                                "nativeDataType": "FLOAT",
                                "recursive": false,
                                "isPartOfKey": false
                            }
                        ]
                    }
                }
            ]
        }
    },
    "systemMetadata": {
        "lastObserved": 1586847600000,
        "runId": "mysql-test",
        "lastRunId": "no-run-id-provided"
    }
},
{
    "entityType": "dataset",
    "entityUrn": "urn:li:dataset:(urn:li:dataPlatform:mysql,northwind.customers,PROD)",
    "changeType": "UPSERT",
    "aspectName": "subTypes",
    "aspect": {
        "json": {
            "typeNames": [
                "Table"
            ]
        }
    },
    "systemMetadata": {
        "lastObserved": 1586847600000,
        "runId": "mysql-test",
        "lastRunId": "no-run-id-provided"
    }
},
{
    "entityType": "dataset",
    "entityUrn": "urn:li:dataset:(urn:li:dataPlatform:mysql,northwind.customers,PROD)",
    "changeType": "UPSERT",
    "aspectName": "domains",
    "aspect": {
        "json": {
            "domains": [
                "urn:li:domain:sales"
            ]
        }
    },
    "systemMetadata": {
        "lastObserved": 1586847600000,
        "runId": "mysql-test",
        "lastRunId": "no-run-id-provided"
    }
},
{
    "entityType": "dataset",
    "entityUrn": "urn:li:dataset:(urn:li:dataPlatform:mysql,northwind.customers,PROD)",
    "changeType": "UPSERT",
    "aspectName": "browsePathsV2",
    "aspect": {
        "json": {
            "path": [
                {
                    "id": "urn:li:container:dc2ae101b66746b9c2b6df8ee89ca88f",
                    "urn": "urn:li:container:dc2ae101b66746b9c2b6df8ee89ca88f"
                }
            ]
        }
    },
    "systemMetadata": {
        "lastObserved": 1586847600000,
        "runId": "mysql-test",
        "lastRunId": "no-run-id-provided"
    }
},
{
    "entityType": "dataset",
    "entityUrn": "urn:li:dataset:(urn:li:dataPlatform:mysql,northwind.orders,PROD)",
    "changeType": "UPSERT",
    "aspectName": "container",
    "aspect": {
        "json": {
            "container": "urn:li:container:dc2ae101b66746b9c2b6df8ee89ca88f"
        }
    },
    "systemMetadata": {
        "lastObserved": 1586847600000,
        "runId": "mysql-test",
        "lastRunId": "no-run-id-provided"
    }
},
{
    "proposedSnapshot": {
        "com.linkedin.pegasus2avro.metadata.snapshot.DatasetSnapshot": {
            "urn": "urn:li:dataset:(urn:li:dataPlatform:mysql,northwind.orders,PROD)",
            "aspects": [
                {
                    "com.linkedin.pegasus2avro.common.Status": {
                        "removed": false
                    }
                },
                {
                    "com.linkedin.pegasus2avro.dataset.DatasetProperties": {
                        "customProperties": {},
                        "name": "orders",
                        "tags": []
                    }
                },
                {
                    "com.linkedin.pegasus2avro.schema.SchemaMetadata": {
                        "schemaName": "northwind.orders",
                        "platform": "urn:li:dataPlatform:mysql",
                        "version": 0,
                        "created": {
                            "time": 0,
                            "actor": "urn:li:corpuser:unknown"
                        },
                        "lastModified": {
                            "time": 0,
                            "actor": "urn:li:corpuser:unknown"
                        },
                        "hash": "",
                        "platformSchema": {
                            "com.linkedin.pegasus2avro.schema.MySqlDDL": {
                                "tableSchema": ""
                            }
                        },
                        "fields": [
                            {
                                "fieldPath": "id",
                                "nullable": false,
                                "type": {
                                    "type": {
                                        "com.linkedin.pegasus2avro.schema.NumberType": {}
                                    }
                                },
                                "nativeDataType": "INTEGER",
                                "recursive": false,
                                "isPartOfKey": true
                            },
                            {
                                "fieldPath": "description",
                                "nullable": true,
                                "type": {
                                    "type": {
                                        "com.linkedin.pegasus2avro.schema.StringType": {}
                                    }
                                },
                                "nativeDataType": "VARCHAR(50)",
                                "recursive": false,
                                "isPartOfKey": false
                            },
                            {
                                "fieldPath": "customer_id",
                                "nullable": false,
                                "type": {
                                    "type": {
                                        "com.linkedin.pegasus2avro.schema.NumberType": {}
                                    }
                                },
                                "nativeDataType": "INTEGER",
                                "recursive": false,
                                "isPartOfKey": false
                            },
                            {
                                "fieldPath": "order_date",
                                "nullable": true,
                                "type": {
                                    "type": {
                                        "com.linkedin.pegasus2avro.schema.TimeType": {}
                                    }
                                },
                                "nativeDataType": "DATETIME",
                                "recursive": false,
                                "isPartOfKey": false
                            }
                        ],
                        "foreignKeys": [
                            {
                                "name": "fk_order_customer",
                                "foreignFields": [
                                    "urn:li:schemaField:(urn:li:dataset:(urn:li:dataPlatform:mysql,northwind.customers,PROD),id)"
                                ],
                                "sourceFields": [
                                    "urn:li:schemaField:(urn:li:dataset:(urn:li:dataPlatform:mysql,northwind.orders,PROD),customer_id)"
                                ],
                                "foreignDataset": "urn:li:dataset:(urn:li:dataPlatform:mysql,northwind.customers,PROD)"
                            }
                        ]
                    }
                }
            ]
        }
    },
    "systemMetadata": {
        "lastObserved": 1586847600000,
        "runId": "mysql-test",
        "lastRunId": "no-run-id-provided"
    }
},
{
    "entityType": "dataset",
    "entityUrn": "urn:li:dataset:(urn:li:dataPlatform:mysql,northwind.orders,PROD)",
    "changeType": "UPSERT",
    "aspectName": "subTypes",
    "aspect": {
        "json": {
            "typeNames": [
                "Table"
            ]
        }
    },
    "systemMetadata": {
        "lastObserved": 1586847600000,
        "runId": "mysql-test",
        "lastRunId": "no-run-id-provided"
    }
},
{
    "entityType": "dataset",
    "entityUrn": "urn:li:dataset:(urn:li:dataPlatform:mysql,northwind.orders,PROD)",
    "changeType": "UPSERT",
    "aspectName": "domains",
    "aspect": {
        "json": {
            "domains": [
                "urn:li:domain:sales"
            ]
        }
    },
    "systemMetadata": {
        "lastObserved": 1586847600000,
        "runId": "mysql-test",
        "lastRunId": "no-run-id-provided"
    }
},
{
    "entityType": "dataset",
    "entityUrn": "urn:li:dataset:(urn:li:dataPlatform:mysql,northwind.orders,PROD)",
    "changeType": "UPSERT",
    "aspectName": "browsePathsV2",
    "aspect": {
        "json": {
            "path": [
                {
                    "id": "urn:li:container:dc2ae101b66746b9c2b6df8ee89ca88f",
                    "urn": "urn:li:container:dc2ae101b66746b9c2b6df8ee89ca88f"
                }
            ]
        }
    },
    "systemMetadata": {
        "lastObserved": 1586847600000,
        "runId": "mysql-test",
        "lastRunId": "no-run-id-provided"
    }
},
{
    "entityType": "dataset",
    "entityUrn": "urn:li:dataset:(urn:li:dataPlatform:mysql,northwind.customer_stats,PROD)",
    "changeType": "UPSERT",
    "aspectName": "datasetProfile",
    "aspect": {
        "json": {
            "timestampMillis": 1586847600000,
            "partitionSpec": {
                "partition": "FULL_TABLE_SNAPSHOT",
                "type": "FULL_TABLE"
            },
            "rowCount": 0,
            "columnCount": 5,
            "fieldProfiles": [
                {
                    "fieldPath": "id",
                    "uniqueCount": 0,
                    "nullCount": 0
                },
                {
                    "fieldPath": "company",
                    "uniqueCount": 0,
                    "nullCount": 0
                },
                {
                    "fieldPath": "total_orders",
                    "uniqueCount": 0,
                    "nullCount": 0
                },
                {
                    "fieldPath": "last_order_date",
                    "uniqueCount": 0,
                    "nullCount": 0
                },
                {
                    "fieldPath": "creation_time",
                    "uniqueCount": 0,
                    "nullCount": 0
                }
            ],
            "sizeInBytes": 16384
        }
    },
    "systemMetadata": {
        "lastObserved": 1586847600000,
        "runId": "mysql-test",
        "lastRunId": "no-run-id-provided"
    }
},
{
    "entityType": "dataFlow",
    "entityUrn": "urn:li:dataFlow:(mysql,northwind.northwind.stored_procedures,PROD)",
    "changeType": "UPSERT",
    "aspectName": "status",
    "aspect": {
        "json": {
            "removed": false
        }
    },
    "systemMetadata": {
        "lastObserved": 1586847600000,
        "runId": "mysql-test",
        "lastRunId": "no-run-id-provided"
    }
},
{
    "entityType": "dataJob",
    "entityUrn": "urn:li:dataJob:(urn:li:dataFlow:(mysql,northwind.northwind.stored_procedures,PROD),AddCustomer)",
    "changeType": "UPSERT",
    "aspectName": "status",
    "aspect": {
        "json": {
            "removed": false
        }
    },
    "systemMetadata": {
        "lastObserved": 1586847600000,
        "runId": "mysql-test",
        "lastRunId": "no-run-id-provided"
    }
},
{
    "entityType": "dataset",
    "entityUrn": "urn:li:dataset:(urn:li:dataPlatform:mysql,northwind.customers,PROD)",
    "changeType": "UPSERT",
    "aspectName": "datasetProfile",
    "aspect": {
        "json": {
            "timestampMillis": 1586847600000,
            "partitionSpec": {
                "partition": "FULL_TABLE_SNAPSHOT",
                "type": "FULL_TABLE"
            },
            "rowCount": 5,
            "columnCount": 6,
            "fieldProfiles": [
                {
                    "fieldPath": "id",
                    "uniqueCount": 5,
                    "uniqueProportion": 1,
                    "nullCount": 0,
                    "nullProportion": 0.0,
                    "min": "1",
                    "max": "5",
                    "mean": "3.0",
                    "median": "3",
                    "stdev": "1.5811388300841898",
                    "sampleValues": [
                        "1",
                        "2",
                        "3",
                        "4",
                        "5"
                    ]
                },
                {
                    "fieldPath": "company",
                    "uniqueCount": 5,
                    "uniqueProportion": 1,
                    "nullCount": 0,
                    "nullProportion": 0.0,
                    "sampleValues": [
                        "Company A",
                        "Company B",
                        "Company C",
                        "Company D",
                        "Company E"
                    ]
                },
                {
                    "fieldPath": "last_name",
                    "uniqueCount": 5,
                    "uniqueProportion": 1,
                    "nullCount": 0,
                    "nullProportion": 0.0,
                    "sampleValues": [
                        "Axen",
                        "Bedecs",
                        "Donnell",
                        "Gratacos Solsona",
                        "Lee"
                    ]
                },
                {
                    "fieldPath": "first_name",
                    "uniqueCount": 5,
                    "uniqueProportion": 1,
                    "nullCount": 0,
                    "nullProportion": 0.0,
                    "sampleValues": [
                        "Anna",
                        "Antonio",
                        "Christina",
                        "Martin",
                        "Thomas"
                    ]
                },
                {
                    "fieldPath": "email_address",
                    "uniqueCount": 5,
                    "uniqueProportion": 1,
                    "nullCount": 0,
                    "nullProportion": 0.0,
                    "sampleValues": [
                        "Bedecs@xyz.com",
                        "Gratacos@xyz.com",
                        "Axen@xyz.com",
                        "Lee@xyz.com",
                        "Donnell@xyz.com"
                    ]
                },
                {
                    "fieldPath": "priority",
                    "uniqueCount": 3,
                    "uniqueProportion": 0.75,
                    "nullCount": 1,
                    "nullProportion": 0.2,
                    "min": "3.8",
                    "max": "4.9",
                    "mean": "4.175000011920929",
                    "median": "4.0",
                    "stdev": "0.49244294899530355",
                    "distinctValueFrequencies": [
                        {
                            "value": "3.8",
                            "frequency": 1
                        },
                        {
                            "value": "4.0",
                            "frequency": 2
                        },
                        {
                            "value": "4.9",
                            "frequency": 1
                        }
                    ],
                    "sampleValues": [
                        "4.0",
                        "4.9",
                        "4.0",
                        "3.8"
                    ]
                }
            ],
            "sizeInBytes": 16384
        }
    },
    "systemMetadata": {
        "lastObserved": 1586847600000,
        "runId": "mysql-test",
        "lastRunId": "no-run-id-provided"
    }
},
{
    "entityType": "dataset",
    "entityUrn": "urn:li:dataset:(urn:li:dataPlatform:mysql,northwind.orders,PROD)",
    "changeType": "UPSERT",
    "aspectName": "datasetProfile",
    "aspect": {
        "json": {
            "timestampMillis": 1586847600000,
            "partitionSpec": {
                "partition": "FULL_TABLE_SNAPSHOT",
                "type": "FULL_TABLE"
            },
            "rowCount": 0,
            "columnCount": 4,
            "fieldProfiles": [
                {
                    "fieldPath": "id",
                    "uniqueCount": 0,
                    "nullCount": 0
                },
                {
                    "fieldPath": "description",
                    "uniqueCount": 0,
                    "nullCount": 0
                },
                {
                    "fieldPath": "customer_id",
                    "uniqueCount": 0,
                    "nullCount": 0
                },
                {
                    "fieldPath": "order_date",
                    "uniqueCount": 0,
                    "nullCount": 0
                }
            ],
            "sizeInBytes": 16384
        }
    },
    "systemMetadata": {
        "lastObserved": 1586847600000,
        "runId": "mysql-test",
        "lastRunId": "no-run-id-provided"
    }
<<<<<<< HEAD
=======
},
{
    "entityType": "dataset",
    "entityUrn": "urn:li:dataset:(urn:li:dataPlatform:mysql,northwind.customers,PROD)",
    "changeType": "UPSERT",
    "aspectName": "status",
    "aspect": {
        "json": {
            "removed": false
        }
    },
    "systemMetadata": {
        "lastObserved": 1586847600000,
        "runId": "mysql-test",
        "lastRunId": "no-run-id-provided"
    }
},
{
    "entityType": "dataset",
    "entityUrn": "urn:li:dataset:(urn:li:dataPlatform:mysql,northwind.orders,PROD)",
    "changeType": "UPSERT",
    "aspectName": "status",
    "aspect": {
        "json": {
            "removed": false
        }
    },
    "systemMetadata": {
        "lastObserved": 1586847600000,
        "runId": "mysql-test",
        "lastRunId": "no-run-id-provided"
    }
>>>>>>> bca63189
}
]<|MERGE_RESOLUTION|>--- conflicted
+++ resolved
@@ -921,40 +921,5 @@
         "runId": "mysql-test",
         "lastRunId": "no-run-id-provided"
     }
-<<<<<<< HEAD
-=======
-},
-{
-    "entityType": "dataset",
-    "entityUrn": "urn:li:dataset:(urn:li:dataPlatform:mysql,northwind.customers,PROD)",
-    "changeType": "UPSERT",
-    "aspectName": "status",
-    "aspect": {
-        "json": {
-            "removed": false
-        }
-    },
-    "systemMetadata": {
-        "lastObserved": 1586847600000,
-        "runId": "mysql-test",
-        "lastRunId": "no-run-id-provided"
-    }
-},
-{
-    "entityType": "dataset",
-    "entityUrn": "urn:li:dataset:(urn:li:dataPlatform:mysql,northwind.orders,PROD)",
-    "changeType": "UPSERT",
-    "aspectName": "status",
-    "aspect": {
-        "json": {
-            "removed": false
-        }
-    },
-    "systemMetadata": {
-        "lastObserved": 1586847600000,
-        "runId": "mysql-test",
-        "lastRunId": "no-run-id-provided"
-    }
->>>>>>> bca63189
 }
 ]
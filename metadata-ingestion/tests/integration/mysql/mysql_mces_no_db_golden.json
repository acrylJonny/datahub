[
{
    "entityType": "container",
    "entityUrn": "urn:li:container:0f72a1bc79da282eb614cc089c0ba302",
    "changeType": "UPSERT",
    "aspectName": "containerProperties",
    "aspect": {
        "json": {
            "customProperties": {
                "platform": "mysql",
                "env": "PROD",
                "database": "dataCharmer"
            },
            "name": "dataCharmer",
            "env": "PROD"
        }
    },
    "systemMetadata": {
        "lastObserved": 1586847600000,
        "runId": "mysql-test",
        "lastRunId": "no-run-id-provided"
    }
},
{
    "entityType": "container",
    "entityUrn": "urn:li:container:0f72a1bc79da282eb614cc089c0ba302",
    "changeType": "UPSERT",
    "aspectName": "status",
    "aspect": {
        "json": {
            "removed": false
        }
    },
    "systemMetadata": {
        "lastObserved": 1586847600000,
        "runId": "mysql-test",
        "lastRunId": "no-run-id-provided"
    }
},
{
    "entityType": "container",
    "entityUrn": "urn:li:container:0f72a1bc79da282eb614cc089c0ba302",
    "changeType": "UPSERT",
    "aspectName": "dataPlatformInstance",
    "aspect": {
        "json": {
            "platform": "urn:li:dataPlatform:mysql"
        }
    },
    "systemMetadata": {
        "lastObserved": 1586847600000,
        "runId": "mysql-test",
        "lastRunId": "no-run-id-provided"
    }
},
{
    "entityType": "container",
    "entityUrn": "urn:li:container:0f72a1bc79da282eb614cc089c0ba302",
    "changeType": "UPSERT",
    "aspectName": "subTypes",
    "aspect": {
        "json": {
            "typeNames": [
                "Database"
            ]
        }
    },
    "systemMetadata": {
        "lastObserved": 1586847600000,
        "runId": "mysql-test",
        "lastRunId": "no-run-id-provided"
    }
},
{
    "entityType": "container",
    "entityUrn": "urn:li:container:0f72a1bc79da282eb614cc089c0ba302",
    "changeType": "UPSERT",
    "aspectName": "browsePathsV2",
    "aspect": {
        "json": {
            "path": []
        }
    },
    "systemMetadata": {
        "lastObserved": 1586847600000,
        "runId": "mysql-test",
        "lastRunId": "no-run-id-provided"
    }
},
{
    "entityType": "dataset",
    "entityUrn": "urn:li:dataset:(urn:li:dataPlatform:mysql,dataCharmer.employees,PROD)",
    "changeType": "UPSERT",
    "aspectName": "container",
    "aspect": {
        "json": {
            "container": "urn:li:container:0f72a1bc79da282eb614cc089c0ba302"
        }
    },
    "systemMetadata": {
        "lastObserved": 1586847600000,
        "runId": "mysql-test",
        "lastRunId": "no-run-id-provided"
    }
},
{
    "proposedSnapshot": {
        "com.linkedin.pegasus2avro.metadata.snapshot.DatasetSnapshot": {
            "urn": "urn:li:dataset:(urn:li:dataPlatform:mysql,dataCharmer.employees,PROD)",
            "aspects": [
                {
                    "com.linkedin.pegasus2avro.common.Status": {
                        "removed": false
                    }
                },
                {
                    "com.linkedin.pegasus2avro.dataset.DatasetProperties": {
                        "customProperties": {},
                        "name": "employees",
                        "tags": []
                    }
                },
                {
                    "com.linkedin.pegasus2avro.schema.SchemaMetadata": {
                        "schemaName": "dataCharmer.employees",
                        "platform": "urn:li:dataPlatform:mysql",
                        "version": 0,
                        "created": {
                            "time": 0,
                            "actor": "urn:li:corpuser:unknown"
                        },
                        "lastModified": {
                            "time": 0,
                            "actor": "urn:li:corpuser:unknown"
                        },
                        "hash": "",
                        "platformSchema": {
                            "com.linkedin.pegasus2avro.schema.MySqlDDL": {
                                "tableSchema": ""
                            }
                        },
                        "fields": [
                            {
                                "fieldPath": "emp_no",
                                "nullable": false,
                                "type": {
                                    "type": {
                                        "com.linkedin.pegasus2avro.schema.NumberType": {}
                                    }
                                },
                                "nativeDataType": "INTEGER",
                                "recursive": false,
                                "isPartOfKey": true
                            },
                            {
                                "fieldPath": "birth_date",
                                "nullable": false,
                                "type": {
                                    "type": {
                                        "com.linkedin.pegasus2avro.schema.DateType": {}
                                    }
                                },
                                "nativeDataType": "DATE",
                                "recursive": false,
                                "isPartOfKey": false
                            },
                            {
                                "fieldPath": "first_name",
                                "nullable": false,
                                "type": {
                                    "type": {
                                        "com.linkedin.pegasus2avro.schema.StringType": {}
                                    }
                                },
                                "nativeDataType": "VARCHAR(14)",
                                "recursive": false,
                                "isPartOfKey": false
                            },
                            {
                                "fieldPath": "last_name",
                                "nullable": false,
                                "type": {
                                    "type": {
                                        "com.linkedin.pegasus2avro.schema.StringType": {}
                                    }
                                },
                                "nativeDataType": "VARCHAR(16)",
                                "recursive": false,
                                "isPartOfKey": false
                            },
                            {
                                "fieldPath": "gender",
                                "nullable": false,
                                "type": {
                                    "type": {
                                        "com.linkedin.pegasus2avro.schema.EnumType": {}
                                    }
                                },
                                "nativeDataType": "ENUM('M','F')",
                                "recursive": false,
                                "glossaryTerms": {
                                    "terms": [
                                        {
                                            "urn": "urn:li:glossaryTerm:Gender"
                                        }
                                    ],
                                    "auditStamp": {
                                        "time": 1586847600000,
                                        "actor": "urn:li:corpuser:datahub"
                                    }
                                },
                                "isPartOfKey": false
                            },
                            {
                                "fieldPath": "hire_date",
                                "nullable": false,
                                "type": {
                                    "type": {
                                        "com.linkedin.pegasus2avro.schema.DateType": {}
                                    }
                                },
                                "nativeDataType": "DATE",
                                "recursive": false,
                                "isPartOfKey": false
                            }
                        ]
                    }
                }
            ]
        }
    },
    "systemMetadata": {
        "lastObserved": 1586847600000,
        "runId": "mysql-test",
        "lastRunId": "no-run-id-provided"
    }
},
{
    "entityType": "dataset",
    "entityUrn": "urn:li:dataset:(urn:li:dataPlatform:mysql,dataCharmer.employees,PROD)",
    "changeType": "UPSERT",
    "aspectName": "subTypes",
    "aspect": {
        "json": {
            "typeNames": [
                "Table"
            ]
        }
    },
    "systemMetadata": {
        "lastObserved": 1586847600000,
        "runId": "mysql-test",
        "lastRunId": "no-run-id-provided"
    }
},
{
    "entityType": "dataset",
    "entityUrn": "urn:li:dataset:(urn:li:dataPlatform:mysql,dataCharmer.employees,PROD)",
    "changeType": "UPSERT",
    "aspectName": "browsePathsV2",
    "aspect": {
        "json": {
            "path": [
                {
                    "id": "urn:li:container:0f72a1bc79da282eb614cc089c0ba302",
                    "urn": "urn:li:container:0f72a1bc79da282eb614cc089c0ba302"
                }
            ]
        }
    },
    "systemMetadata": {
        "lastObserved": 1586847600000,
        "runId": "mysql-test",
        "lastRunId": "no-run-id-provided"
    }
},
{
    "entityType": "dataset",
    "entityUrn": "urn:li:dataset:(urn:li:dataPlatform:mysql,dataCharmer.salaries,PROD)",
    "changeType": "UPSERT",
    "aspectName": "container",
    "aspect": {
        "json": {
            "container": "urn:li:container:0f72a1bc79da282eb614cc089c0ba302"
        }
    },
    "systemMetadata": {
        "lastObserved": 1586847600000,
        "runId": "mysql-test",
        "lastRunId": "no-run-id-provided"
    }
},
{
    "proposedSnapshot": {
        "com.linkedin.pegasus2avro.metadata.snapshot.DatasetSnapshot": {
            "urn": "urn:li:dataset:(urn:li:dataPlatform:mysql,dataCharmer.salaries,PROD)",
            "aspects": [
                {
                    "com.linkedin.pegasus2avro.common.Status": {
                        "removed": false
                    }
                },
                {
                    "com.linkedin.pegasus2avro.dataset.DatasetProperties": {
                        "customProperties": {},
                        "name": "salaries",
                        "tags": []
                    }
                },
                {
                    "com.linkedin.pegasus2avro.schema.SchemaMetadata": {
                        "schemaName": "dataCharmer.salaries",
                        "platform": "urn:li:dataPlatform:mysql",
                        "version": 0,
                        "created": {
                            "time": 0,
                            "actor": "urn:li:corpuser:unknown"
                        },
                        "lastModified": {
                            "time": 0,
                            "actor": "urn:li:corpuser:unknown"
                        },
                        "hash": "",
                        "platformSchema": {
                            "com.linkedin.pegasus2avro.schema.MySqlDDL": {
                                "tableSchema": ""
                            }
                        },
                        "fields": [
                            {
                                "fieldPath": "emp_no",
                                "nullable": false,
                                "type": {
                                    "type": {
                                        "com.linkedin.pegasus2avro.schema.NumberType": {}
                                    }
                                },
                                "nativeDataType": "INTEGER",
                                "recursive": false,
                                "isPartOfKey": true
                            },
                            {
                                "fieldPath": "salary",
                                "nullable": false,
                                "type": {
                                    "type": {
                                        "com.linkedin.pegasus2avro.schema.NumberType": {}
                                    }
                                },
                                "nativeDataType": "INTEGER",
                                "recursive": false,
                                "isPartOfKey": false
                            },
                            {
                                "fieldPath": "from_date",
                                "nullable": false,
                                "type": {
                                    "type": {
                                        "com.linkedin.pegasus2avro.schema.DateType": {}
                                    }
                                },
                                "nativeDataType": "DATE",
                                "recursive": false,
                                "isPartOfKey": true
                            },
                            {
                                "fieldPath": "to_date",
                                "nullable": false,
                                "type": {
                                    "type": {
                                        "com.linkedin.pegasus2avro.schema.DateType": {}
                                    }
                                },
                                "nativeDataType": "DATE",
                                "recursive": false,
                                "isPartOfKey": false
                            }
                        ]
                    }
                }
            ]
        }
    },
    "systemMetadata": {
        "lastObserved": 1586847600000,
        "runId": "mysql-test",
        "lastRunId": "no-run-id-provided"
    }
},
{
    "entityType": "dataset",
    "entityUrn": "urn:li:dataset:(urn:li:dataPlatform:mysql,dataCharmer.salaries,PROD)",
    "changeType": "UPSERT",
    "aspectName": "subTypes",
    "aspect": {
        "json": {
            "typeNames": [
                "Table"
            ]
        }
    },
    "systemMetadata": {
        "lastObserved": 1586847600000,
        "runId": "mysql-test",
        "lastRunId": "no-run-id-provided"
    }
},
{
    "entityType": "dataset",
    "entityUrn": "urn:li:dataset:(urn:li:dataPlatform:mysql,dataCharmer.salaries,PROD)",
    "changeType": "UPSERT",
    "aspectName": "browsePathsV2",
    "aspect": {
        "json": {
            "path": [
                {
                    "id": "urn:li:container:0f72a1bc79da282eb614cc089c0ba302",
                    "urn": "urn:li:container:0f72a1bc79da282eb614cc089c0ba302"
                }
            ]
        }
    },
    "systemMetadata": {
        "lastObserved": 1586847600000,
        "runId": "mysql-test",
        "lastRunId": "no-run-id-provided"
    }
},
{
    "entityType": "container",
    "entityUrn": "urn:li:container:17751259af32dd0385cad799df608c40",
    "changeType": "UPSERT",
    "aspectName": "containerProperties",
    "aspect": {
        "json": {
            "customProperties": {
                "platform": "mysql",
                "env": "PROD",
                "database": "metagalaxy"
            },
            "name": "metagalaxy",
            "env": "PROD"
        }
    },
    "systemMetadata": {
        "lastObserved": 1586847600000,
        "runId": "mysql-test",
        "lastRunId": "no-run-id-provided"
    }
},
{
    "entityType": "container",
    "entityUrn": "urn:li:container:17751259af32dd0385cad799df608c40",
    "changeType": "UPSERT",
    "aspectName": "status",
    "aspect": {
        "json": {
            "removed": false
        }
    },
    "systemMetadata": {
        "lastObserved": 1586847600000,
        "runId": "mysql-test",
        "lastRunId": "no-run-id-provided"
    }
},
{
    "entityType": "container",
    "entityUrn": "urn:li:container:17751259af32dd0385cad799df608c40",
    "changeType": "UPSERT",
    "aspectName": "dataPlatformInstance",
    "aspect": {
        "json": {
            "platform": "urn:li:dataPlatform:mysql"
        }
    },
    "systemMetadata": {
        "lastObserved": 1586847600000,
        "runId": "mysql-test",
        "lastRunId": "no-run-id-provided"
    }
},
{
    "entityType": "container",
    "entityUrn": "urn:li:container:17751259af32dd0385cad799df608c40",
    "changeType": "UPSERT",
    "aspectName": "subTypes",
    "aspect": {
        "json": {
            "typeNames": [
                "Database"
            ]
        }
    },
    "systemMetadata": {
        "lastObserved": 1586847600000,
        "runId": "mysql-test",
        "lastRunId": "no-run-id-provided"
    }
},
{
    "entityType": "container",
    "entityUrn": "urn:li:container:17751259af32dd0385cad799df608c40",
    "changeType": "UPSERT",
    "aspectName": "domains",
    "aspect": {
        "json": {
            "domains": [
                "urn:li:domain:sales"
            ]
        }
    },
    "systemMetadata": {
        "lastObserved": 1586847600000,
        "runId": "mysql-test",
        "lastRunId": "no-run-id-provided"
    }
},
{
    "entityType": "container",
    "entityUrn": "urn:li:container:17751259af32dd0385cad799df608c40",
    "changeType": "UPSERT",
    "aspectName": "browsePathsV2",
    "aspect": {
        "json": {
            "path": []
        }
    },
    "systemMetadata": {
        "lastObserved": 1586847600000,
        "runId": "mysql-test",
        "lastRunId": "no-run-id-provided"
    }
},
{
    "entityType": "dataset",
    "entityUrn": "urn:li:dataset:(urn:li:dataPlatform:mysql,metagalaxy.metadata_aspect,PROD)",
    "changeType": "UPSERT",
    "aspectName": "container",
    "aspect": {
        "json": {
            "container": "urn:li:container:17751259af32dd0385cad799df608c40"
        }
    },
    "systemMetadata": {
        "lastObserved": 1586847600000,
        "runId": "mysql-test",
        "lastRunId": "no-run-id-provided"
    }
},
{
    "proposedSnapshot": {
        "com.linkedin.pegasus2avro.metadata.snapshot.DatasetSnapshot": {
            "urn": "urn:li:dataset:(urn:li:dataPlatform:mysql,metagalaxy.metadata_aspect,PROD)",
            "aspects": [
                {
                    "com.linkedin.pegasus2avro.common.Status": {
                        "removed": false
                    }
                },
                {
                    "com.linkedin.pegasus2avro.dataset.DatasetProperties": {
                        "customProperties": {},
                        "name": "metadata_aspect",
                        "tags": []
                    }
                },
                {
                    "com.linkedin.pegasus2avro.schema.SchemaMetadata": {
                        "schemaName": "metagalaxy.metadata_aspect",
                        "platform": "urn:li:dataPlatform:mysql",
                        "version": 0,
                        "created": {
                            "time": 0,
                            "actor": "urn:li:corpuser:unknown"
                        },
                        "lastModified": {
                            "time": 0,
                            "actor": "urn:li:corpuser:unknown"
                        },
                        "hash": "",
                        "platformSchema": {
                            "com.linkedin.pegasus2avro.schema.MySqlDDL": {
                                "tableSchema": ""
                            }
                        },
                        "fields": [
                            {
                                "fieldPath": "urn",
                                "nullable": false,
                                "type": {
                                    "type": {
                                        "com.linkedin.pegasus2avro.schema.StringType": {}
                                    }
                                },
                                "nativeDataType": "VARCHAR(500)",
                                "recursive": false,
                                "isPartOfKey": true
                            },
                            {
                                "fieldPath": "aspect",
                                "nullable": false,
                                "type": {
                                    "type": {
                                        "com.linkedin.pegasus2avro.schema.StringType": {}
                                    }
                                },
                                "nativeDataType": "VARCHAR(200)",
                                "recursive": false,
                                "isPartOfKey": true
                            },
                            {
                                "fieldPath": "version",
                                "nullable": false,
                                "type": {
                                    "type": {
                                        "com.linkedin.pegasus2avro.schema.NumberType": {}
                                    }
                                },
                                "nativeDataType": "BIGINT",
                                "recursive": false,
                                "isPartOfKey": true
                            },
                            {
                                "fieldPath": "metadata",
                                "nullable": false,
                                "type": {
                                    "type": {
                                        "com.linkedin.pegasus2avro.schema.StringType": {}
                                    }
                                },
                                "nativeDataType": "LONGTEXT",
                                "recursive": false,
                                "isPartOfKey": false
                            },
                            {
                                "fieldPath": "createdon",
                                "nullable": false,
                                "type": {
                                    "type": {
                                        "com.linkedin.pegasus2avro.schema.TimeType": {}
                                    }
                                },
                                "nativeDataType": "DATETIME(6)",
                                "recursive": false,
                                "isPartOfKey": false
                            },
                            {
                                "fieldPath": "createdby",
                                "nullable": false,
                                "type": {
                                    "type": {
                                        "com.linkedin.pegasus2avro.schema.StringType": {}
                                    }
                                },
                                "nativeDataType": "VARCHAR(255)",
                                "recursive": false,
                                "isPartOfKey": false
                            },
                            {
                                "fieldPath": "createdfor",
                                "nullable": true,
                                "type": {
                                    "type": {
                                        "com.linkedin.pegasus2avro.schema.StringType": {}
                                    }
                                },
                                "nativeDataType": "VARCHAR(255)",
                                "recursive": false,
                                "isPartOfKey": false
                            }
                        ]
                    }
                }
            ]
        }
    },
    "systemMetadata": {
        "lastObserved": 1586847600000,
        "runId": "mysql-test",
        "lastRunId": "no-run-id-provided"
    }
},
{
    "entityType": "dataset",
    "entityUrn": "urn:li:dataset:(urn:li:dataPlatform:mysql,metagalaxy.metadata_aspect,PROD)",
    "changeType": "UPSERT",
    "aspectName": "subTypes",
    "aspect": {
        "json": {
            "typeNames": [
                "Table"
            ]
        }
    },
    "systemMetadata": {
        "lastObserved": 1586847600000,
        "runId": "mysql-test",
        "lastRunId": "no-run-id-provided"
    }
},
{
    "entityType": "dataset",
    "entityUrn": "urn:li:dataset:(urn:li:dataPlatform:mysql,metagalaxy.metadata_aspect,PROD)",
    "changeType": "UPSERT",
    "aspectName": "domains",
    "aspect": {
        "json": {
            "domains": [
                "urn:li:domain:sales"
            ]
        }
    },
    "systemMetadata": {
        "lastObserved": 1586847600000,
        "runId": "mysql-test",
        "lastRunId": "no-run-id-provided"
    }
},
{
    "entityType": "dataset",
    "entityUrn": "urn:li:dataset:(urn:li:dataPlatform:mysql,metagalaxy.metadata_aspect,PROD)",
    "changeType": "UPSERT",
    "aspectName": "browsePathsV2",
    "aspect": {
        "json": {
            "path": [
                {
                    "id": "urn:li:container:17751259af32dd0385cad799df608c40",
                    "urn": "urn:li:container:17751259af32dd0385cad799df608c40"
                }
            ]
        }
    },
    "systemMetadata": {
        "lastObserved": 1586847600000,
        "runId": "mysql-test",
        "lastRunId": "no-run-id-provided"
    }
},
{
    "entityType": "dataset",
    "entityUrn": "urn:li:dataset:(urn:li:dataPlatform:mysql,metagalaxy.metadata_index,PROD)",
    "changeType": "UPSERT",
    "aspectName": "container",
    "aspect": {
        "json": {
            "container": "urn:li:container:17751259af32dd0385cad799df608c40"
        }
    },
    "systemMetadata": {
        "lastObserved": 1586847600000,
        "runId": "mysql-test",
        "lastRunId": "no-run-id-provided"
    }
},
{
    "proposedSnapshot": {
        "com.linkedin.pegasus2avro.metadata.snapshot.DatasetSnapshot": {
            "urn": "urn:li:dataset:(urn:li:dataPlatform:mysql,metagalaxy.metadata_index,PROD)",
            "aspects": [
                {
                    "com.linkedin.pegasus2avro.common.Status": {
                        "removed": false
                    }
                },
                {
                    "com.linkedin.pegasus2avro.dataset.DatasetProperties": {
                        "customProperties": {},
                        "name": "metadata_index",
                        "description": "This is a table comment",
                        "tags": []
                    }
                },
                {
                    "com.linkedin.pegasus2avro.schema.SchemaMetadata": {
                        "schemaName": "metagalaxy.metadata_index",
                        "platform": "urn:li:dataPlatform:mysql",
                        "version": 0,
                        "created": {
                            "time": 0,
                            "actor": "urn:li:corpuser:unknown"
                        },
                        "lastModified": {
                            "time": 0,
                            "actor": "urn:li:corpuser:unknown"
                        },
                        "hash": "",
                        "platformSchema": {
                            "com.linkedin.pegasus2avro.schema.MySqlDDL": {
                                "tableSchema": ""
                            }
                        },
                        "fields": [
                            {
                                "fieldPath": "id",
                                "nullable": false,
                                "type": {
                                    "type": {
                                        "com.linkedin.pegasus2avro.schema.NumberType": {}
                                    }
                                },
                                "nativeDataType": "BIGINT",
                                "recursive": false,
                                "isPartOfKey": true
                            },
                            {
                                "fieldPath": "urn",
                                "nullable": false,
                                "description": "This is a column comment about URNs",
                                "type": {
                                    "type": {
                                        "com.linkedin.pegasus2avro.schema.StringType": {}
                                    }
                                },
                                "nativeDataType": "VARCHAR(200)",
                                "recursive": false,
                                "isPartOfKey": false
                            },
                            {
                                "fieldPath": "aspect",
                                "nullable": false,
                                "type": {
                                    "type": {
                                        "com.linkedin.pegasus2avro.schema.StringType": {}
                                    }
                                },
                                "nativeDataType": "VARCHAR(150)",
                                "recursive": false,
                                "isPartOfKey": false
                            },
                            {
                                "fieldPath": "path",
                                "nullable": false,
                                "type": {
                                    "type": {
                                        "com.linkedin.pegasus2avro.schema.StringType": {}
                                    }
                                },
                                "nativeDataType": "VARCHAR(150)",
                                "recursive": false,
                                "isPartOfKey": false
                            },
                            {
                                "fieldPath": "longVal",
                                "nullable": true,
                                "type": {
                                    "type": {
                                        "com.linkedin.pegasus2avro.schema.NumberType": {}
                                    }
                                },
                                "nativeDataType": "BIGINT",
                                "recursive": false,
                                "isPartOfKey": false
                            },
                            {
                                "fieldPath": "stringVal",
                                "nullable": true,
                                "type": {
                                    "type": {
                                        "com.linkedin.pegasus2avro.schema.StringType": {}
                                    }
                                },
                                "nativeDataType": "VARCHAR(200)",
                                "recursive": false,
                                "isPartOfKey": false
                            },
                            {
                                "fieldPath": "doubleVal",
                                "nullable": true,
                                "type": {
                                    "type": {
                                        "com.linkedin.pegasus2avro.schema.NumberType": {}
                                    }
                                },
                                "nativeDataType": "DOUBLE",
                                "recursive": false,
                                "isPartOfKey": false
                            }
                        ]
                    }
                }
            ]
        }
    },
    "systemMetadata": {
        "lastObserved": 1586847600000,
        "runId": "mysql-test",
        "lastRunId": "no-run-id-provided"
    }
},
{
    "entityType": "dataset",
    "entityUrn": "urn:li:dataset:(urn:li:dataPlatform:mysql,metagalaxy.metadata_index,PROD)",
    "changeType": "UPSERT",
    "aspectName": "subTypes",
    "aspect": {
        "json": {
            "typeNames": [
                "Table"
            ]
        }
    },
    "systemMetadata": {
        "lastObserved": 1586847600000,
        "runId": "mysql-test",
        "lastRunId": "no-run-id-provided"
    }
},
{
    "entityType": "dataset",
    "entityUrn": "urn:li:dataset:(urn:li:dataPlatform:mysql,metagalaxy.metadata_index,PROD)",
    "changeType": "UPSERT",
    "aspectName": "domains",
    "aspect": {
        "json": {
            "domains": [
                "urn:li:domain:sales"
            ]
        }
    },
    "systemMetadata": {
        "lastObserved": 1586847600000,
        "runId": "mysql-test",
        "lastRunId": "no-run-id-provided"
    }
},
{
    "entityType": "dataset",
    "entityUrn": "urn:li:dataset:(urn:li:dataPlatform:mysql,metagalaxy.metadata_index,PROD)",
    "changeType": "UPSERT",
    "aspectName": "browsePathsV2",
    "aspect": {
        "json": {
            "path": [
                {
                    "id": "urn:li:container:17751259af32dd0385cad799df608c40",
                    "urn": "urn:li:container:17751259af32dd0385cad799df608c40"
                }
            ]
        }
    },
    "systemMetadata": {
        "lastObserved": 1586847600000,
        "runId": "mysql-test",
        "lastRunId": "no-run-id-provided"
    }
},
{
    "entityType": "dataset",
    "entityUrn": "urn:li:dataset:(urn:li:dataPlatform:mysql,metagalaxy.metadata_index_view,PROD)",
    "changeType": "UPSERT",
    "aspectName": "container",
    "aspect": {
        "json": {
            "container": "urn:li:container:17751259af32dd0385cad799df608c40"
        }
    },
    "systemMetadata": {
        "lastObserved": 1586847600000,
        "runId": "mysql-test",
        "lastRunId": "no-run-id-provided"
    }
},
{
    "proposedSnapshot": {
        "com.linkedin.pegasus2avro.metadata.snapshot.DatasetSnapshot": {
            "urn": "urn:li:dataset:(urn:li:dataPlatform:mysql,metagalaxy.metadata_index_view,PROD)",
            "aspects": [
                {
                    "com.linkedin.pegasus2avro.common.Status": {
                        "removed": false
                    }
                },
                {
                    "com.linkedin.pegasus2avro.dataset.DatasetProperties": {
                        "customProperties": {
                            "is_view": "True",
                            "view_definition": "CREATE ALGORITHM=UNDEFINED DEFINER=`root`@`localhost` SQL SECURITY DEFINER VIEW `metadata_index_view` AS select `metadata_index`.`id` AS `id`,`metadata_index`.`urn` AS `urn`,`metadata_index`.`path` AS `path`,`metadata_index`.`doubleVal` AS `doubleVal` from `metadata_index`"
                        },
                        "name": "metadata_index_view",
                        "tags": []
                    }
                },
                {
                    "com.linkedin.pegasus2avro.schema.SchemaMetadata": {
                        "schemaName": "metagalaxy.metadata_index_view",
                        "platform": "urn:li:dataPlatform:mysql",
                        "version": 0,
                        "created": {
                            "time": 0,
                            "actor": "urn:li:corpuser:unknown"
                        },
                        "lastModified": {
                            "time": 0,
                            "actor": "urn:li:corpuser:unknown"
                        },
                        "hash": "",
                        "platformSchema": {
                            "com.linkedin.pegasus2avro.schema.MySqlDDL": {
                                "tableSchema": ""
                            }
                        },
                        "fields": [
                            {
                                "fieldPath": "id",
                                "nullable": true,
                                "type": {
                                    "type": {
                                        "com.linkedin.pegasus2avro.schema.NumberType": {}
                                    }
                                },
                                "nativeDataType": "BIGINT",
                                "recursive": false,
                                "isPartOfKey": false
                            },
                            {
                                "fieldPath": "urn",
                                "nullable": true,
                                "type": {
                                    "type": {
                                        "com.linkedin.pegasus2avro.schema.StringType": {}
                                    }
                                },
                                "nativeDataType": "VARCHAR(200)",
                                "recursive": false,
                                "isPartOfKey": false
                            },
                            {
                                "fieldPath": "path",
                                "nullable": true,
                                "type": {
                                    "type": {
                                        "com.linkedin.pegasus2avro.schema.StringType": {}
                                    }
                                },
                                "nativeDataType": "VARCHAR(150)",
                                "recursive": false,
                                "isPartOfKey": false
                            },
                            {
                                "fieldPath": "doubleVal",
                                "nullable": true,
                                "type": {
                                    "type": {
                                        "com.linkedin.pegasus2avro.schema.NumberType": {}
                                    }
                                },
                                "nativeDataType": "DOUBLE",
                                "recursive": false,
                                "isPartOfKey": false
                            }
                        ]
                    }
                }
            ]
        }
    },
    "systemMetadata": {
        "lastObserved": 1586847600000,
        "runId": "mysql-test",
        "lastRunId": "no-run-id-provided"
    }
},
{
    "entityType": "dataset",
    "entityUrn": "urn:li:dataset:(urn:li:dataPlatform:mysql,metagalaxy.metadata_index_view,PROD)",
    "changeType": "UPSERT",
    "aspectName": "subTypes",
    "aspect": {
        "json": {
            "typeNames": [
                "View"
            ]
        }
    },
    "systemMetadata": {
        "lastObserved": 1586847600000,
        "runId": "mysql-test",
        "lastRunId": "no-run-id-provided"
    }
},
{
    "entityType": "dataset",
    "entityUrn": "urn:li:dataset:(urn:li:dataPlatform:mysql,metagalaxy.metadata_index_view,PROD)",
    "changeType": "UPSERT",
    "aspectName": "viewProperties",
    "aspect": {
        "json": {
            "materialized": false,
            "viewLogic": "CREATE ALGORITHM=UNDEFINED DEFINER=`root`@`localhost` SQL SECURITY DEFINER VIEW `metadata_index_view` AS select `metadata_index`.`id` AS `id`,`metadata_index`.`urn` AS `urn`,`metadata_index`.`path` AS `path`,`metadata_index`.`doubleVal` AS `doubleVal` from `metadata_index`",
            "viewLanguage": "SQL"
        }
    },
    "systemMetadata": {
        "lastObserved": 1586847600000,
        "runId": "mysql-test",
        "lastRunId": "no-run-id-provided"
    }
},
{
    "entityType": "dataset",
    "entityUrn": "urn:li:dataset:(urn:li:dataPlatform:mysql,metagalaxy.metadata_index_view,PROD)",
    "changeType": "UPSERT",
    "aspectName": "domains",
    "aspect": {
        "json": {
            "domains": [
                "urn:li:domain:sales"
            ]
        }
    },
    "systemMetadata": {
        "lastObserved": 1586847600000,
        "runId": "mysql-test",
        "lastRunId": "no-run-id-provided"
    }
},
{
    "entityType": "dataset",
    "entityUrn": "urn:li:dataset:(urn:li:dataPlatform:mysql,metagalaxy.metadata_index_view,PROD)",
    "changeType": "UPSERT",
    "aspectName": "browsePathsV2",
    "aspect": {
        "json": {
            "path": [
                {
                    "id": "urn:li:container:17751259af32dd0385cad799df608c40",
                    "urn": "urn:li:container:17751259af32dd0385cad799df608c40"
                }
            ]
        }
    },
    "systemMetadata": {
        "lastObserved": 1586847600000,
        "runId": "mysql-test",
        "lastRunId": "no-run-id-provided"
    }
},
{
    "entityType": "container",
    "entityUrn": "urn:li:container:dc2ae101b66746b9c2b6df8ee89ca88f",
    "changeType": "UPSERT",
    "aspectName": "containerProperties",
    "aspect": {
        "json": {
            "customProperties": {
                "platform": "mysql",
                "env": "PROD",
                "database": "northwind"
            },
            "name": "northwind",
            "env": "PROD"
        }
    },
    "systemMetadata": {
        "lastObserved": 1586847600000,
        "runId": "mysql-test",
        "lastRunId": "no-run-id-provided"
    }
},
{
    "entityType": "container",
    "entityUrn": "urn:li:container:dc2ae101b66746b9c2b6df8ee89ca88f",
    "changeType": "UPSERT",
    "aspectName": "status",
    "aspect": {
        "json": {
            "removed": false
        }
    },
    "systemMetadata": {
        "lastObserved": 1586847600000,
        "runId": "mysql-test",
        "lastRunId": "no-run-id-provided"
    }
},
{
    "entityType": "container",
    "entityUrn": "urn:li:container:dc2ae101b66746b9c2b6df8ee89ca88f",
    "changeType": "UPSERT",
    "aspectName": "dataPlatformInstance",
    "aspect": {
        "json": {
            "platform": "urn:li:dataPlatform:mysql"
        }
    },
    "systemMetadata": {
        "lastObserved": 1586847600000,
        "runId": "mysql-test",
        "lastRunId": "no-run-id-provided"
    }
},
{
    "entityType": "container",
    "entityUrn": "urn:li:container:dc2ae101b66746b9c2b6df8ee89ca88f",
    "changeType": "UPSERT",
    "aspectName": "subTypes",
    "aspect": {
        "json": {
            "typeNames": [
                "Database"
            ]
        }
    },
    "systemMetadata": {
        "lastObserved": 1586847600000,
        "runId": "mysql-test",
        "lastRunId": "no-run-id-provided"
    }
},
{
    "entityType": "container",
    "entityUrn": "urn:li:container:dc2ae101b66746b9c2b6df8ee89ca88f",
    "changeType": "UPSERT",
    "aspectName": "browsePathsV2",
    "aspect": {
        "json": {
            "path": []
        }
    },
    "systemMetadata": {
        "lastObserved": 1586847600000,
        "runId": "mysql-test",
        "lastRunId": "no-run-id-provided"
    }
},
{
    "entityType": "dataset",
    "entityUrn": "urn:li:dataset:(urn:li:dataPlatform:mysql,northwind.customers,PROD)",
    "changeType": "UPSERT",
    "aspectName": "container",
    "aspect": {
        "json": {
            "container": "urn:li:container:dc2ae101b66746b9c2b6df8ee89ca88f"
        }
    },
    "systemMetadata": {
        "lastObserved": 1586847600000,
        "runId": "mysql-test",
        "lastRunId": "no-run-id-provided"
    }
},
{
    "proposedSnapshot": {
        "com.linkedin.pegasus2avro.metadata.snapshot.DatasetSnapshot": {
            "urn": "urn:li:dataset:(urn:li:dataPlatform:mysql,northwind.customers,PROD)",
            "aspects": [
                {
                    "com.linkedin.pegasus2avro.common.Status": {
                        "removed": false
                    }
                },
                {
                    "com.linkedin.pegasus2avro.dataset.DatasetProperties": {
                        "customProperties": {},
                        "name": "customers",
                        "tags": []
                    }
                },
                {
                    "com.linkedin.pegasus2avro.schema.SchemaMetadata": {
                        "schemaName": "northwind.customers",
                        "platform": "urn:li:dataPlatform:mysql",
                        "version": 0,
                        "created": {
                            "time": 0,
                            "actor": "urn:li:corpuser:unknown"
                        },
                        "lastModified": {
                            "time": 0,
                            "actor": "urn:li:corpuser:unknown"
                        },
                        "hash": "",
                        "platformSchema": {
                            "com.linkedin.pegasus2avro.schema.MySqlDDL": {
                                "tableSchema": ""
                            }
                        },
                        "fields": [
                            {
                                "fieldPath": "id",
                                "nullable": false,
                                "type": {
                                    "type": {
                                        "com.linkedin.pegasus2avro.schema.NumberType": {}
                                    }
                                },
                                "nativeDataType": "INTEGER",
                                "recursive": false,
                                "isPartOfKey": true
                            },
                            {
                                "fieldPath": "company",
                                "nullable": true,
                                "type": {
                                    "type": {
                                        "com.linkedin.pegasus2avro.schema.StringType": {}
                                    }
                                },
                                "nativeDataType": "VARCHAR(50)",
                                "recursive": false,
                                "isPartOfKey": false
                            },
                            {
                                "fieldPath": "last_name",
                                "nullable": true,
                                "type": {
                                    "type": {
                                        "com.linkedin.pegasus2avro.schema.StringType": {}
                                    }
                                },
                                "nativeDataType": "VARCHAR(50)",
                                "recursive": false,
                                "isPartOfKey": false
                            },
                            {
                                "fieldPath": "first_name",
                                "nullable": true,
                                "type": {
                                    "type": {
                                        "com.linkedin.pegasus2avro.schema.StringType": {}
                                    }
                                },
                                "nativeDataType": "VARCHAR(50)",
                                "recursive": false,
                                "isPartOfKey": false
                            },
                            {
                                "fieldPath": "email_address",
                                "nullable": true,
                                "type": {
                                    "type": {
                                        "com.linkedin.pegasus2avro.schema.StringType": {}
                                    }
                                },
                                "nativeDataType": "VARCHAR(50)",
                                "recursive": false,
                                "glossaryTerms": {
                                    "terms": [
                                        {
                                            "urn": "urn:li:glossaryTerm:Email_Address"
                                        }
                                    ],
                                    "auditStamp": {
                                        "time": 1586847600000,
                                        "actor": "urn:li:corpuser:datahub"
                                    }
                                },
                                "isPartOfKey": false
                            },
                            {
                                "fieldPath": "priority",
                                "nullable": true,
                                "type": {
                                    "type": {
                                        "com.linkedin.pegasus2avro.schema.NumberType": {}
                                    }
                                },
                                "nativeDataType": "FLOAT",
                                "recursive": false,
                                "isPartOfKey": false
                            }
                        ]
                    }
                }
            ]
        }
    },
    "systemMetadata": {
        "lastObserved": 1586847600000,
        "runId": "mysql-test",
        "lastRunId": "no-run-id-provided"
    }
},
{
    "entityType": "dataset",
    "entityUrn": "urn:li:dataset:(urn:li:dataPlatform:mysql,northwind.customers,PROD)",
    "changeType": "UPSERT",
    "aspectName": "subTypes",
    "aspect": {
        "json": {
            "typeNames": [
                "Table"
            ]
        }
    },
    "systemMetadata": {
        "lastObserved": 1586847600000,
        "runId": "mysql-test",
        "lastRunId": "no-run-id-provided"
    }
},
{
    "entityType": "dataset",
    "entityUrn": "urn:li:dataset:(urn:li:dataPlatform:mysql,northwind.customers,PROD)",
    "changeType": "UPSERT",
    "aspectName": "browsePathsV2",
    "aspect": {
        "json": {
            "path": [
                {
                    "id": "urn:li:container:dc2ae101b66746b9c2b6df8ee89ca88f",
                    "urn": "urn:li:container:dc2ae101b66746b9c2b6df8ee89ca88f"
                }
            ]
        }
    },
    "systemMetadata": {
        "lastObserved": 1586847600000,
        "runId": "mysql-test",
        "lastRunId": "no-run-id-provided"
    }
},
{
    "entityType": "dataset",
    "entityUrn": "urn:li:dataset:(urn:li:dataPlatform:mysql,northwind.orders,PROD)",
    "changeType": "UPSERT",
    "aspectName": "container",
    "aspect": {
        "json": {
            "container": "urn:li:container:dc2ae101b66746b9c2b6df8ee89ca88f"
        }
    },
    "systemMetadata": {
        "lastObserved": 1586847600000,
        "runId": "mysql-test",
        "lastRunId": "no-run-id-provided"
    }
},
{
    "proposedSnapshot": {
        "com.linkedin.pegasus2avro.metadata.snapshot.DatasetSnapshot": {
            "urn": "urn:li:dataset:(urn:li:dataPlatform:mysql,northwind.orders,PROD)",
            "aspects": [
                {
                    "com.linkedin.pegasus2avro.common.Status": {
                        "removed": false
                    }
                },
                {
                    "com.linkedin.pegasus2avro.dataset.DatasetProperties": {
                        "customProperties": {},
                        "name": "orders",
                        "tags": []
                    }
                },
                {
                    "com.linkedin.pegasus2avro.schema.SchemaMetadata": {
                        "schemaName": "northwind.orders",
                        "platform": "urn:li:dataPlatform:mysql",
                        "version": 0,
                        "created": {
                            "time": 0,
                            "actor": "urn:li:corpuser:unknown"
                        },
                        "lastModified": {
                            "time": 0,
                            "actor": "urn:li:corpuser:unknown"
                        },
                        "hash": "",
                        "platformSchema": {
                            "com.linkedin.pegasus2avro.schema.MySqlDDL": {
                                "tableSchema": ""
                            }
                        },
                        "fields": [
                            {
                                "fieldPath": "id",
                                "nullable": false,
                                "type": {
                                    "type": {
                                        "com.linkedin.pegasus2avro.schema.NumberType": {}
                                    }
                                },
                                "nativeDataType": "INTEGER",
                                "recursive": false,
                                "isPartOfKey": true
                            },
                            {
                                "fieldPath": "description",
                                "nullable": true,
                                "type": {
                                    "type": {
                                        "com.linkedin.pegasus2avro.schema.StringType": {}
                                    }
                                },
                                "nativeDataType": "VARCHAR(50)",
                                "recursive": false,
                                "isPartOfKey": false
                            },
                            {
                                "fieldPath": "customer_id",
                                "nullable": false,
                                "type": {
                                    "type": {
                                        "com.linkedin.pegasus2avro.schema.NumberType": {}
                                    }
                                },
                                "nativeDataType": "INTEGER",
                                "recursive": false,
                                "isPartOfKey": false
                            }
                        ],
                        "foreignKeys": [
                            {
                                "name": "fk_order_customer",
                                "foreignFields": [
                                    "urn:li:schemaField:(urn:li:dataset:(urn:li:dataPlatform:mysql,northwind.customers,PROD),id)"
                                ],
                                "sourceFields": [
                                    "urn:li:schemaField:(urn:li:dataset:(urn:li:dataPlatform:mysql,northwind.orders,PROD),customer_id)"
                                ],
                                "foreignDataset": "urn:li:dataset:(urn:li:dataPlatform:mysql,northwind.customers,PROD)"
                            }
                        ]
                    }
                }
            ]
        }
    },
    "systemMetadata": {
        "lastObserved": 1586847600000,
        "runId": "mysql-test",
        "lastRunId": "no-run-id-provided"
    }
},
{
    "entityType": "dataset",
    "entityUrn": "urn:li:dataset:(urn:li:dataPlatform:mysql,northwind.orders,PROD)",
    "changeType": "UPSERT",
    "aspectName": "subTypes",
    "aspect": {
        "json": {
            "typeNames": [
                "Table"
            ]
        }
    },
    "systemMetadata": {
        "lastObserved": 1586847600000,
        "runId": "mysql-test",
        "lastRunId": "no-run-id-provided"
    }
},
{
    "entityType": "dataset",
    "entityUrn": "urn:li:dataset:(urn:li:dataPlatform:mysql,northwind.orders,PROD)",
    "changeType": "UPSERT",
    "aspectName": "browsePathsV2",
    "aspect": {
        "json": {
            "path": [
                {
                    "id": "urn:li:container:dc2ae101b66746b9c2b6df8ee89ca88f",
                    "urn": "urn:li:container:dc2ae101b66746b9c2b6df8ee89ca88f"
                }
            ]
        }
    },
    "systemMetadata": {
        "lastObserved": 1586847600000,
        "runId": "mysql-test",
        "lastRunId": "no-run-id-provided"
    }
},
{
    "entityType": "dataFlow",
    "entityUrn": "urn:li:dataFlow:(mysql,northwind.northwind.stored_procedures,PROD)",
    "changeType": "UPSERT",
    "aspectName": "dataFlowInfo",
    "aspect": {
        "json": {
            "customProperties": {},
            "name": "northwind.northwind.stored_procedures"
        }
    },
    "systemMetadata": {
        "lastObserved": 1586847600000,
        "runId": "mysql-test",
        "lastRunId": "no-run-id-provided"
    }
},
{
    "entityType": "dataFlow",
    "entityUrn": "urn:li:dataFlow:(mysql,northwind.northwind.stored_procedures,PROD)",
    "changeType": "UPSERT",
    "aspectName": "subTypes",
    "aspect": {
        "json": {
            "typeNames": [
                "Procedures Container"
            ]
        }
    },
    "systemMetadata": {
        "lastObserved": 1586847600000,
        "runId": "mysql-test",
        "lastRunId": "no-run-id-provided"
    }
},
{
    "entityType": "dataFlow",
    "entityUrn": "urn:li:dataFlow:(mysql,northwind.northwind.stored_procedures,PROD)",
    "changeType": "UPSERT",
    "aspectName": "container",
    "aspect": {
        "json": {
            "container": "urn:li:container:dc2ae101b66746b9c2b6df8ee89ca88f"
        }
    },
    "systemMetadata": {
        "lastObserved": 1586847600000,
        "runId": "mysql-test",
        "lastRunId": "no-run-id-provided"
    }
},
{
    "entityType": "dataFlow",
    "entityUrn": "urn:li:dataFlow:(mysql,northwind.northwind.stored_procedures,PROD)",
    "changeType": "UPSERT",
    "aspectName": "browsePathsV2",
    "aspect": {
        "json": {
            "path": [
                {
                    "id": "urn:li:container:dc2ae101b66746b9c2b6df8ee89ca88f",
                    "urn": "urn:li:container:dc2ae101b66746b9c2b6df8ee89ca88f"
                }
            ]
        }
    },
    "systemMetadata": {
        "lastObserved": 1586847600000,
        "runId": "mysql-test",
        "lastRunId": "no-run-id-provided"
    }
},
{
    "entityType": "dataJob",
    "entityUrn": "urn:li:dataJob:(urn:li:dataFlow:(mysql,northwind.northwind.stored_procedures,PROD),AddCustomer)",
    "changeType": "UPSERT",
    "aspectName": "dataJobInfo",
    "aspect": {
        "json": {
            "customProperties": {},
            "name": "AddCustomer",
            "type": {
                "string": "Stored Procedure"
            }
        }
    },
    "systemMetadata": {
        "lastObserved": 1586847600000,
        "runId": "mysql-test",
        "lastRunId": "no-run-id-provided"
    }
},
{
    "entityType": "dataJob",
    "entityUrn": "urn:li:dataJob:(urn:li:dataFlow:(mysql,northwind.northwind.stored_procedures,PROD),AddCustomer)",
    "changeType": "UPSERT",
    "aspectName": "subTypes",
    "aspect": {
        "json": {
            "typeNames": [
                "Stored Procedure"
            ]
        }
    },
    "systemMetadata": {
        "lastObserved": 1586847600000,
        "runId": "mysql-test",
        "lastRunId": "no-run-id-provided"
    }
},
{
    "entityType": "dataJob",
    "entityUrn": "urn:li:dataJob:(urn:li:dataFlow:(mysql,northwind.northwind.stored_procedures,PROD),AddCustomer)",
    "changeType": "UPSERT",
    "aspectName": "container",
    "aspect": {
        "json": {
            "container": "urn:li:container:7b677d9de1e980494659f0959b716bae"
        }
    },
    "systemMetadata": {
        "lastObserved": 1586847600000,
        "runId": "mysql-test",
        "lastRunId": "no-run-id-provided"
    }
},
{
    "entityType": "dataJob",
    "entityUrn": "urn:li:dataJob:(urn:li:dataFlow:(mysql,northwind.northwind.stored_procedures,PROD),AddCustomer)",
    "changeType": "UPSERT",
    "aspectName": "dataTransformLogic",
    "aspect": {
        "json": {
            "transforms": [
                {
                    "queryStatement": {
                        "value": "BEGIN\n    INSERT INTO customers (id, last_name, first_name, email_address, priority)\n    VALUES (id, in_last_name, in_first_name, in_email_address, in_priority);\nEND",
                        "language": "SQL"
                    }
                }
            ]
        }
    },
    "systemMetadata": {
        "lastObserved": 1586847600000,
        "runId": "mysql-test",
        "lastRunId": "no-run-id-provided"
    }
},
{
    "entityType": "dataJob",
    "entityUrn": "urn:li:dataJob:(urn:li:dataFlow:(mysql,northwind.northwind.stored_procedures,PROD),AddCustomer)",
    "changeType": "UPSERT",
    "aspectName": "browsePathsV2",
    "aspect": {
        "json": {
            "path": [
                {
                    "id": "urn:li:container:7b677d9de1e980494659f0959b716bae",
                    "urn": "urn:li:container:7b677d9de1e980494659f0959b716bae"
                }
            ]
        }
    },
    "systemMetadata": {
        "lastObserved": 1586847600000,
        "runId": "mysql-test",
        "lastRunId": "no-run-id-provided"
    }
},
{
    "entityType": "container",
    "entityUrn": "urn:li:container:28176129fe1c0e526e1803250ec124ef",
    "changeType": "UPSERT",
    "aspectName": "containerProperties",
    "aspect": {
        "json": {
            "customProperties": {
                "platform": "mysql",
                "env": "PROD",
                "database": "test_cases"
            },
            "name": "test_cases",
            "env": "PROD"
        }
    },
    "systemMetadata": {
        "lastObserved": 1586847600000,
        "runId": "mysql-test",
        "lastRunId": "no-run-id-provided"
    }
},
{
    "entityType": "container",
    "entityUrn": "urn:li:container:28176129fe1c0e526e1803250ec124ef",
    "changeType": "UPSERT",
    "aspectName": "status",
    "aspect": {
        "json": {
            "removed": false
        }
    },
    "systemMetadata": {
        "lastObserved": 1586847600000,
        "runId": "mysql-test",
        "lastRunId": "no-run-id-provided"
    }
},
{
    "entityType": "container",
    "entityUrn": "urn:li:container:28176129fe1c0e526e1803250ec124ef",
    "changeType": "UPSERT",
    "aspectName": "dataPlatformInstance",
    "aspect": {
        "json": {
            "platform": "urn:li:dataPlatform:mysql"
        }
    },
    "systemMetadata": {
        "lastObserved": 1586847600000,
        "runId": "mysql-test",
        "lastRunId": "no-run-id-provided"
    }
},
{
    "entityType": "container",
    "entityUrn": "urn:li:container:28176129fe1c0e526e1803250ec124ef",
    "changeType": "UPSERT",
    "aspectName": "subTypes",
    "aspect": {
        "json": {
            "typeNames": [
                "Database"
            ]
        }
    },
    "systemMetadata": {
        "lastObserved": 1586847600000,
        "runId": "mysql-test",
        "lastRunId": "no-run-id-provided"
    }
},
{
    "entityType": "container",
    "entityUrn": "urn:li:container:28176129fe1c0e526e1803250ec124ef",
    "changeType": "UPSERT",
    "aspectName": "browsePathsV2",
    "aspect": {
        "json": {
            "path": []
        }
    },
    "systemMetadata": {
        "lastObserved": 1586847600000,
        "runId": "mysql-test",
        "lastRunId": "no-run-id-provided"
    }
},
{
    "entityType": "dataset",
<<<<<<< HEAD
    "entityUrn": "urn:li:dataset:(urn:li:dataPlatform:mysql,northwind.customer_stats,PROD)",
    "changeType": "UPSERT",
    "aspectName": "container",
    "aspect": {
        "json": {
            "container": "urn:li:container:dc2ae101b66746b9c2b6df8ee89ca88f"
        }
    },
    "systemMetadata": {
        "lastObserved": 1586847600000,
        "runId": "mysql-test",
        "lastRunId": "no-run-id-provided"
    }
},
{
    "proposedSnapshot": {
        "com.linkedin.pegasus2avro.metadata.snapshot.DatasetSnapshot": {
            "urn": "urn:li:dataset:(urn:li:dataPlatform:mysql,northwind.customer_stats,PROD)",
            "aspects": [
                {
                    "com.linkedin.pegasus2avro.common.Status": {
                        "removed": false
                    }
                },
                {
                    "com.linkedin.pegasus2avro.dataset.DatasetProperties": {
                        "customProperties": {},
                        "name": "customer_stats",
                        "tags": []
                    }
                },
                {
                    "com.linkedin.pegasus2avro.schema.SchemaMetadata": {
                        "schemaName": "northwind.customer_stats",
                        "platform": "urn:li:dataPlatform:mysql",
                        "version": 0,
                        "created": {
                            "time": 0,
                            "actor": "urn:li:corpuser:unknown"
                        },
                        "lastModified": {
                            "time": 0,
                            "actor": "urn:li:corpuser:unknown"
                        },
                        "hash": "",
                        "platformSchema": {
                            "com.linkedin.pegasus2avro.schema.MySqlDDL": {
                                "tableSchema": ""
                            }
                        },
                        "fields": [
                            {
                                "fieldPath": "id",
                                "nullable": false,
                                "type": {
                                    "type": {
                                        "com.linkedin.pegasus2avro.schema.NumberType": {}
                                    }
                                },
                                "nativeDataType": "INTEGER",
                                "recursive": false,
                                "isPartOfKey": true
                            },
                            {
                                "fieldPath": "company",
                                "nullable": true,
                                "type": {
                                    "type": {
                                        "com.linkedin.pegasus2avro.schema.StringType": {}
                                    }
                                },
                                "nativeDataType": "VARCHAR(50)",
                                "recursive": false,
                                "isPartOfKey": false
                            },
                            {
                                "fieldPath": "total_orders",
                                "nullable": true,
                                "type": {
                                    "type": {
                                        "com.linkedin.pegasus2avro.schema.NumberType": {}
                                    }
                                },
                                "nativeDataType": "INTEGER",
                                "recursive": false,
                                "isPartOfKey": false
                            },
                            {
                                "fieldPath": "last_order_date",
                                "nullable": true,
                                "type": {
                                    "type": {
                                        "com.linkedin.pegasus2avro.schema.TimeType": {}
                                    }
                                },
                                "nativeDataType": "DATETIME",
                                "recursive": false,
                                "isPartOfKey": false
                            },
                            {
                                "fieldPath": "creation_time",
                                "nullable": true,
                                "type": {
                                    "type": {
                                        "com.linkedin.pegasus2avro.schema.TimeType": {}
                                    }
                                },
                                "nativeDataType": "DATETIME",
                                "recursive": false,
                                "isPartOfKey": false
                            }
                        ]
                    }
                }
            ]
        }
    },
    "systemMetadata": {
        "lastObserved": 1586847600000,
        "runId": "mysql-test",
        "lastRunId": "no-run-id-provided"
    }
},
{
    "entityType": "dataset",
    "entityUrn": "urn:li:dataset:(urn:li:dataPlatform:mysql,northwind.customer_stats,PROD)",
    "changeType": "UPSERT",
    "aspectName": "subTypes",
    "aspect": {
        "json": {
            "typeNames": [
                "Table"
            ]
        }
    },
    "systemMetadata": {
        "lastObserved": 1586847600000,
        "runId": "mysql-test",
        "lastRunId": "no-run-id-provided"
    }
},
{
    "entityType": "dataset",
    "entityUrn": "urn:li:dataset:(urn:li:dataPlatform:mysql,northwind.customer_stats,PROD)",
    "changeType": "UPSERT",
    "aspectName": "browsePathsV2",
    "aspect": {
        "json": {
            "path": [
                {
                    "id": "urn:li:container:dc2ae101b66746b9c2b6df8ee89ca88f",
                    "urn": "urn:li:container:dc2ae101b66746b9c2b6df8ee89ca88f"
                }
            ]
        }
    },
    "systemMetadata": {
        "lastObserved": 1586847600000,
        "runId": "mysql-test",
        "lastRunId": "no-run-id-provided"
    }
},
{
    "entityType": "dataset",
    "entityUrn": "urn:li:dataset:(urn:li:dataPlatform:mysql,northwind.customers,PROD)",
=======
    "entityUrn": "urn:li:dataset:(urn:li:dataPlatform:mysql,test_cases.myset,PROD)",
>>>>>>> bca63189
    "changeType": "UPSERT",
    "aspectName": "container",
    "aspect": {
        "json": {
            "container": "urn:li:container:28176129fe1c0e526e1803250ec124ef"
        }
    },
    "systemMetadata": {
        "lastObserved": 1586847600000,
        "runId": "mysql-test",
        "lastRunId": "no-run-id-provided"
    }
},
{
    "proposedSnapshot": {
        "com.linkedin.pegasus2avro.metadata.snapshot.DatasetSnapshot": {
            "urn": "urn:li:dataset:(urn:li:dataPlatform:mysql,test_cases.myset,PROD)",
            "aspects": [
                {
                    "com.linkedin.pegasus2avro.common.Status": {
                        "removed": false
                    }
                },
                {
                    "com.linkedin.pegasus2avro.dataset.DatasetProperties": {
                        "customProperties": {},
                        "name": "myset",
                        "tags": []
                    }
                },
                {
                    "com.linkedin.pegasus2avro.schema.SchemaMetadata": {
                        "schemaName": "test_cases.myset",
                        "platform": "urn:li:dataPlatform:mysql",
                        "version": 0,
                        "created": {
                            "time": 0,
                            "actor": "urn:li:corpuser:unknown"
                        },
                        "lastModified": {
                            "time": 0,
                            "actor": "urn:li:corpuser:unknown"
                        },
                        "hash": "",
                        "platformSchema": {
                            "com.linkedin.pegasus2avro.schema.MySqlDDL": {
                                "tableSchema": ""
                            }
                        },
                        "fields": [
                            {
                                "fieldPath": "col",
                                "nullable": true,
                                "type": {
                                    "type": {
                                        "com.linkedin.pegasus2avro.schema.StringType": {}
                                    }
                                },
                                "nativeDataType": "SET('a','b','c','d')",
                                "recursive": false,
                                "isPartOfKey": false
                            }
                        ]
                    }
                }
            ]
        }
    },
    "systemMetadata": {
        "lastObserved": 1586847600000,
        "runId": "mysql-test",
        "lastRunId": "no-run-id-provided"
    }
},
{
    "entityType": "dataset",
    "entityUrn": "urn:li:dataset:(urn:li:dataPlatform:mysql,test_cases.myset,PROD)",
    "changeType": "UPSERT",
    "aspectName": "subTypes",
    "aspect": {
        "json": {
            "typeNames": [
                "Table"
            ]
        }
    },
    "systemMetadata": {
        "lastObserved": 1586847600000,
        "runId": "mysql-test",
        "lastRunId": "no-run-id-provided"
    }
},
{
    "entityType": "dataset",
    "entityUrn": "urn:li:dataset:(urn:li:dataPlatform:mysql,test_cases.myset,PROD)",
    "changeType": "UPSERT",
    "aspectName": "browsePathsV2",
    "aspect": {
        "json": {
            "path": [
                {
                    "id": "urn:li:container:28176129fe1c0e526e1803250ec124ef",
                    "urn": "urn:li:container:28176129fe1c0e526e1803250ec124ef"
                }
            ]
        }
    },
    "systemMetadata": {
        "lastObserved": 1586847600000,
        "runId": "mysql-test",
        "lastRunId": "no-run-id-provided"
    }
},
{
    "entityType": "dataset",
    "entityUrn": "urn:li:dataset:(urn:li:dataPlatform:mysql,test_cases.test_empty,PROD)",
    "changeType": "UPSERT",
    "aspectName": "container",
    "aspect": {
        "json": {
            "container": "urn:li:container:28176129fe1c0e526e1803250ec124ef"
        }
    },
    "systemMetadata": {
        "lastObserved": 1586847600000,
        "runId": "mysql-test",
        "lastRunId": "no-run-id-provided"
    }
},
{
    "proposedSnapshot": {
        "com.linkedin.pegasus2avro.metadata.snapshot.DatasetSnapshot": {
            "urn": "urn:li:dataset:(urn:li:dataPlatform:mysql,test_cases.test_empty,PROD)",
            "aspects": [
                {
                    "com.linkedin.pegasus2avro.common.Status": {
                        "removed": false
                    }
                },
                {
                    "com.linkedin.pegasus2avro.dataset.DatasetProperties": {
                        "customProperties": {},
                        "name": "test_empty",
                        "tags": []
                    }
                },
                {
                    "com.linkedin.pegasus2avro.schema.SchemaMetadata": {
                        "schemaName": "test_cases.test_empty",
                        "platform": "urn:li:dataPlatform:mysql",
                        "version": 0,
                        "created": {
                            "time": 0,
                            "actor": "urn:li:corpuser:unknown"
                        },
                        "lastModified": {
                            "time": 0,
                            "actor": "urn:li:corpuser:unknown"
                        },
                        "hash": "",
                        "platformSchema": {
                            "com.linkedin.pegasus2avro.schema.MySqlDDL": {
                                "tableSchema": ""
                            }
                        },
                        "fields": [
                            {
                                "fieldPath": "dummy",
                                "nullable": true,
                                "type": {
                                    "type": {
                                        "com.linkedin.pegasus2avro.schema.StringType": {}
                                    }
                                },
                                "nativeDataType": "VARCHAR(50)",
                                "recursive": false,
                                "isPartOfKey": false
<<<<<<< HEAD
                            },
                            {
                                "fieldPath": "customer_id",
                                "nullable": false,
                                "type": {
                                    "type": {
                                        "com.linkedin.pegasus2avro.schema.NumberType": {}
                                    }
                                },
                                "nativeDataType": "INTEGER",
                                "recursive": false,
                                "isPartOfKey": false
                            },
                            {
                                "fieldPath": "order_date",
                                "nullable": true,
                                "type": {
                                    "type": {
                                        "com.linkedin.pegasus2avro.schema.TimeType": {}
                                    }
                                },
                                "nativeDataType": "DATETIME",
                                "recursive": false,
                                "isPartOfKey": false
                            }
                        ],
                        "foreignKeys": [
                            {
                                "name": "fk_order_customer",
                                "foreignFields": [
                                    "urn:li:schemaField:(urn:li:dataset:(urn:li:dataPlatform:mysql,northwind.customers,PROD),id)"
                                ],
                                "sourceFields": [
                                    "urn:li:schemaField:(urn:li:dataset:(urn:li:dataPlatform:mysql,northwind.orders,PROD),customer_id)"
                                ],
                                "foreignDataset": "urn:li:dataset:(urn:li:dataPlatform:mysql,northwind.customers,PROD)"
=======
>>>>>>> bca63189
                            }
                        ]
                    }
                }
            ]
        }
    },
    "systemMetadata": {
        "lastObserved": 1586847600000,
        "runId": "mysql-test",
        "lastRunId": "no-run-id-provided"
    }
},
{
    "entityType": "dataset",
    "entityUrn": "urn:li:dataset:(urn:li:dataPlatform:mysql,test_cases.test_empty,PROD)",
    "changeType": "UPSERT",
    "aspectName": "subTypes",
    "aspect": {
        "json": {
            "typeNames": [
                "Table"
            ]
        }
    },
    "systemMetadata": {
        "lastObserved": 1586847600000,
        "runId": "mysql-test",
        "lastRunId": "no-run-id-provided"
    }
},
{
    "entityType": "dataset",
    "entityUrn": "urn:li:dataset:(urn:li:dataPlatform:mysql,test_cases.test_empty,PROD)",
    "changeType": "UPSERT",
    "aspectName": "browsePathsV2",
    "aspect": {
        "json": {
            "path": [
                {
                    "id": "urn:li:container:28176129fe1c0e526e1803250ec124ef",
                    "urn": "urn:li:container:28176129fe1c0e526e1803250ec124ef"
                }
            ]
        }
    },
    "systemMetadata": {
        "lastObserved": 1586847600000,
        "runId": "mysql-test",
        "lastRunId": "no-run-id-provided"
    }
},
{
    "entityType": "dataset",
<<<<<<< HEAD
    "entityUrn": "urn:li:dataset:(urn:li:dataPlatform:mysql,northwind.customer_stats,PROD)",
    "changeType": "UPSERT",
    "aspectName": "datasetProfile",
    "aspect": {
        "json": {
            "timestampMillis": 1586847600000,
            "partitionSpec": {
                "partition": "FULL_TABLE_SNAPSHOT",
                "type": "FULL_TABLE"
            },
            "rowCount": 0,
            "columnCount": 5,
            "fieldProfiles": [
                {
                    "fieldPath": "id",
                    "uniqueCount": 0,
                    "nullCount": 0
                },
                {
                    "fieldPath": "company",
                    "uniqueCount": 0,
                    "nullCount": 0
                },
                {
                    "fieldPath": "total_orders",
                    "uniqueCount": 0,
                    "nullCount": 0
                },
                {
                    "fieldPath": "last_order_date",
                    "uniqueCount": 0,
                    "nullCount": 0
                },
                {
                    "fieldPath": "creation_time",
                    "uniqueCount": 0,
                    "nullCount": 0
                }
            ],
            "sizeInBytes": 16384
=======
    "entityUrn": "urn:li:dataset:(urn:li:dataPlatform:mysql,metagalaxy.metadata_index_view,PROD)",
    "changeType": "UPSERT",
    "aspectName": "upstreamLineage",
    "aspect": {
        "json": {
            "upstreams": [
                {
                    "auditStamp": {
                        "time": 1586847600000,
                        "actor": "urn:li:corpuser:_ingestion"
                    },
                    "created": {
                        "time": 0,
                        "actor": "urn:li:corpuser:_ingestion"
                    },
                    "dataset": "urn:li:dataset:(urn:li:dataPlatform:mysql,metagalaxy.metadata_index,PROD)",
                    "type": "VIEW",
                    "query": "urn:li:query:view_urn%3Ali%3Adataset%3A%28urn%3Ali%3AdataPlatform%3Amysql%2Cmetagalaxy.metadata_index_view%2CPROD%29"
                }
            ],
            "fineGrainedLineages": [
                {
                    "upstreamType": "FIELD_SET",
                    "upstreams": [
                        "urn:li:schemaField:(urn:li:dataset:(urn:li:dataPlatform:mysql,metagalaxy.metadata_index,PROD),id)"
                    ],
                    "downstreamType": "FIELD",
                    "downstreams": [
                        "urn:li:schemaField:(urn:li:dataset:(urn:li:dataPlatform:mysql,metagalaxy.metadata_index_view,PROD),id)"
                    ],
                    "transformOperation": "COPY: `metadata_index`.`id` AS `id`",
                    "confidenceScore": 0.9,
                    "query": "urn:li:query:view_urn%3Ali%3Adataset%3A%28urn%3Ali%3AdataPlatform%3Amysql%2Cmetagalaxy.metadata_index_view%2CPROD%29"
                },
                {
                    "upstreamType": "FIELD_SET",
                    "upstreams": [
                        "urn:li:schemaField:(urn:li:dataset:(urn:li:dataPlatform:mysql,metagalaxy.metadata_index,PROD),urn)"
                    ],
                    "downstreamType": "FIELD",
                    "downstreams": [
                        "urn:li:schemaField:(urn:li:dataset:(urn:li:dataPlatform:mysql,metagalaxy.metadata_index_view,PROD),urn)"
                    ],
                    "transformOperation": "COPY: `metadata_index`.`urn` AS `urn`",
                    "confidenceScore": 0.9,
                    "query": "urn:li:query:view_urn%3Ali%3Adataset%3A%28urn%3Ali%3AdataPlatform%3Amysql%2Cmetagalaxy.metadata_index_view%2CPROD%29"
                },
                {
                    "upstreamType": "FIELD_SET",
                    "upstreams": [
                        "urn:li:schemaField:(urn:li:dataset:(urn:li:dataPlatform:mysql,metagalaxy.metadata_index,PROD),path)"
                    ],
                    "downstreamType": "FIELD",
                    "downstreams": [
                        "urn:li:schemaField:(urn:li:dataset:(urn:li:dataPlatform:mysql,metagalaxy.metadata_index_view,PROD),path)"
                    ],
                    "transformOperation": "COPY: `metadata_index`.`path` AS `path`",
                    "confidenceScore": 0.9,
                    "query": "urn:li:query:view_urn%3Ali%3Adataset%3A%28urn%3Ali%3AdataPlatform%3Amysql%2Cmetagalaxy.metadata_index_view%2CPROD%29"
                },
                {
                    "upstreamType": "FIELD_SET",
                    "upstreams": [
                        "urn:li:schemaField:(urn:li:dataset:(urn:li:dataPlatform:mysql,metagalaxy.metadata_index,PROD),doubleVal)"
                    ],
                    "downstreamType": "FIELD",
                    "downstreams": [
                        "urn:li:schemaField:(urn:li:dataset:(urn:li:dataPlatform:mysql,metagalaxy.metadata_index_view,PROD),doubleVal)"
                    ],
                    "transformOperation": "COPY: `metadata_index`.`doubleVal` AS `doubleVal`",
                    "confidenceScore": 0.9,
                    "query": "urn:li:query:view_urn%3Ali%3Adataset%3A%28urn%3Ali%3AdataPlatform%3Amysql%2Cmetagalaxy.metadata_index_view%2CPROD%29"
                }
            ]
        }
    },
    "systemMetadata": {
        "lastObserved": 1586847600000,
        "runId": "mysql-test",
        "lastRunId": "no-run-id-provided"
    }
},
{
    "entityType": "query",
    "entityUrn": "urn:li:query:view_urn%3Ali%3Adataset%3A%28urn%3Ali%3AdataPlatform%3Amysql%2Cmetagalaxy.metadata_index_view%2CPROD%29",
    "changeType": "UPSERT",
    "aspectName": "queryProperties",
    "aspect": {
        "json": {
            "customProperties": {},
            "statement": {
                "value": "CREATE ALGORITHM=UNDEFINED\nDEFINER=\"root\"@\"localhost\"\nSQL SECURITY DEFINER VIEW `metadata_index_view` AS\nSELECT\n  `metadata_index`.`id` AS `id`,\n  `metadata_index`.`urn` AS `urn`,\n  `metadata_index`.`path` AS `path`,\n  `metadata_index`.`doubleVal` AS `doubleVal`\nFROM `metadata_index`",
                "language": "SQL"
            },
            "source": "SYSTEM",
            "created": {
                "time": 0,
                "actor": "urn:li:corpuser:_ingestion"
            },
            "lastModified": {
                "time": 1586847600000,
                "actor": "urn:li:corpuser:_ingestion"
            }
        }
    },
    "systemMetadata": {
        "lastObserved": 1586847600000,
        "runId": "mysql-test",
        "lastRunId": "no-run-id-provided"
    }
},
{
    "entityType": "query",
    "entityUrn": "urn:li:query:view_urn%3Ali%3Adataset%3A%28urn%3Ali%3AdataPlatform%3Amysql%2Cmetagalaxy.metadata_index_view%2CPROD%29",
    "changeType": "UPSERT",
    "aspectName": "querySubjects",
    "aspect": {
        "json": {
            "subjects": [
                {
                    "entity": "urn:li:dataset:(urn:li:dataPlatform:mysql,metagalaxy.metadata_index,PROD)"
                },
                {
                    "entity": "urn:li:schemaField:(urn:li:dataset:(urn:li:dataPlatform:mysql,metagalaxy.metadata_index,PROD),doubleVal)"
                },
                {
                    "entity": "urn:li:schemaField:(urn:li:dataset:(urn:li:dataPlatform:mysql,metagalaxy.metadata_index,PROD),id)"
                },
                {
                    "entity": "urn:li:schemaField:(urn:li:dataset:(urn:li:dataPlatform:mysql,metagalaxy.metadata_index,PROD),path)"
                },
                {
                    "entity": "urn:li:schemaField:(urn:li:dataset:(urn:li:dataPlatform:mysql,metagalaxy.metadata_index,PROD),urn)"
                },
                {
                    "entity": "urn:li:dataset:(urn:li:dataPlatform:mysql,metagalaxy.metadata_index_view,PROD)"
                },
                {
                    "entity": "urn:li:schemaField:(urn:li:dataset:(urn:li:dataPlatform:mysql,metagalaxy.metadata_index_view,PROD),id)"
                },
                {
                    "entity": "urn:li:schemaField:(urn:li:dataset:(urn:li:dataPlatform:mysql,metagalaxy.metadata_index_view,PROD),urn)"
                },
                {
                    "entity": "urn:li:schemaField:(urn:li:dataset:(urn:li:dataPlatform:mysql,metagalaxy.metadata_index_view,PROD),path)"
                },
                {
                    "entity": "urn:li:schemaField:(urn:li:dataset:(urn:li:dataPlatform:mysql,metagalaxy.metadata_index_view,PROD),doubleVal)"
                }
            ]
        }
    },
    "systemMetadata": {
        "lastObserved": 1586847600000,
        "runId": "mysql-test",
        "lastRunId": "no-run-id-provided"
    }
},
{
    "entityType": "query",
    "entityUrn": "urn:li:query:view_urn%3Ali%3Adataset%3A%28urn%3Ali%3AdataPlatform%3Amysql%2Cmetagalaxy.metadata_index_view%2CPROD%29",
    "changeType": "UPSERT",
    "aspectName": "dataPlatformInstance",
    "aspect": {
        "json": {
            "platform": "urn:li:dataPlatform:mysql"
        }
    },
    "systemMetadata": {
        "lastObserved": 1586847600000,
        "runId": "mysql-test",
        "lastRunId": "no-run-id-provided"
    }
},
{
    "entityType": "dataFlow",
    "entityUrn": "urn:li:dataFlow:(mysql,northwind.northwind.stored_procedures,PROD)",
    "changeType": "UPSERT",
    "aspectName": "status",
    "aspect": {
        "json": {
            "removed": false
        }
    },
    "systemMetadata": {
        "lastObserved": 1586847600000,
        "runId": "mysql-test",
        "lastRunId": "no-run-id-provided"
    }
},
{
    "entityType": "dataJob",
    "entityUrn": "urn:li:dataJob:(urn:li:dataFlow:(mysql,northwind.northwind.stored_procedures,PROD),AddCustomer)",
    "changeType": "UPSERT",
    "aspectName": "status",
    "aspect": {
        "json": {
            "removed": false
        }
    },
    "systemMetadata": {
        "lastObserved": 1586847600000,
        "runId": "mysql-test",
        "lastRunId": "no-run-id-provided"
    }
},
{
    "entityType": "query",
    "entityUrn": "urn:li:query:view_urn%3Ali%3Adataset%3A%28urn%3Ali%3AdataPlatform%3Amysql%2Cmetagalaxy.metadata_index_view%2CPROD%29",
    "changeType": "UPSERT",
    "aspectName": "status",
    "aspect": {
        "json": {
            "removed": false
        }
    },
    "systemMetadata": {
        "lastObserved": 1586847600000,
        "runId": "mysql-test",
        "lastRunId": "no-run-id-provided"
    }
},
{
    "entityType": "glossaryTerm",
    "entityUrn": "urn:li:glossaryTerm:Email_Address",
    "changeType": "UPSERT",
    "aspectName": "glossaryTermKey",
    "aspect": {
        "json": {
            "name": "Email_Address"
        }
    },
    "systemMetadata": {
        "lastObserved": 1586847600000,
        "runId": "mysql-test",
        "lastRunId": "no-run-id-provided"
    }
},
{
    "entityType": "glossaryTerm",
    "entityUrn": "urn:li:glossaryTerm:Gender",
    "changeType": "UPSERT",
    "aspectName": "glossaryTermKey",
    "aspect": {
        "json": {
            "name": "Gender"
>>>>>>> bca63189
        }
    },
    "systemMetadata": {
        "lastObserved": 1586847600000,
        "runId": "mysql-test",
        "lastRunId": "no-run-id-provided"
    }
},
{
    "entityType": "dataset",
    "entityUrn": "urn:li:dataset:(urn:li:dataPlatform:mysql,dataCharmer.employees,PROD)",
    "changeType": "UPSERT",
    "aspectName": "datasetProfile",
    "aspect": {
        "json": {
            "timestampMillis": 1586847600000,
            "partitionSpec": {
                "partition": "FULL_TABLE_SNAPSHOT",
                "type": "FULL_TABLE"
            },
            "rowCount": 10,
            "columnCount": 6,
            "fieldProfiles": [
                {
                    "fieldPath": "emp_no",
                    "uniqueCount": 10,
                    "uniqueProportion": 1,
                    "nullCount": 0,
                    "nullProportion": 0.0,
                    "min": "10001",
                    "max": "10010",
                    "mean": "10005.5",
                    "median": "10005.5",
                    "stdev": "3.0276503540974917",
                    "sampleValues": [
                        "10001",
                        "10002",
                        "10003",
                        "10004",
                        "10005",
                        "10006",
                        "10007",
                        "10008",
                        "10009",
                        "10010"
                    ]
                },
                {
                    "fieldPath": "birth_date",
                    "uniqueCount": 10,
                    "uniqueProportion": 1,
                    "nullCount": 0,
                    "nullProportion": 0.0,
                    "min": "1952-04-19",
                    "max": "1964-06-02",
                    "sampleValues": [
                        "1953-09-02",
                        "1964-06-02",
                        "1959-12-03",
                        "1954-05-01",
                        "1955-01-21",
                        "1953-04-20",
                        "1957-05-23",
                        "1958-02-19",
                        "1952-04-19",
                        "1963-06-01"
                    ]
                },
                {
                    "fieldPath": "first_name",
                    "uniqueCount": 10,
                    "uniqueProportion": 1,
                    "nullCount": 0,
                    "nullProportion": 0.0,
                    "sampleValues": [
                        "Georgi",
                        "Bezalel",
                        "Parto",
                        "Chirstian",
                        "Kyoichi",
                        "Anneke",
                        "Tzvetan",
                        "Saniya",
                        "Sumant",
                        "Duangkaew"
                    ]
                },
                {
                    "fieldPath": "last_name",
                    "uniqueCount": 10,
                    "uniqueProportion": 1,
                    "nullCount": 0,
                    "nullProportion": 0.0,
                    "sampleValues": [
                        "Facello",
                        "Simmel",
                        "Bamford",
                        "Koblick",
                        "Maliniak",
                        "Preusig",
                        "Zielinski",
                        "Kalloufi",
                        "Peac",
                        "Piveteau"
                    ]
                },
                {
                    "fieldPath": "gender",
                    "uniqueCount": 2,
                    "uniqueProportion": 0.2,
                    "nullCount": 0,
                    "nullProportion": 0.0,
                    "distinctValueFrequencies": [
                        {
                            "value": "F",
                            "frequency": 5
                        },
                        {
                            "value": "M",
                            "frequency": 5
                        }
                    ],
                    "sampleValues": [
                        "M",
                        "F",
                        "M",
                        "M",
                        "M",
                        "F",
                        "F",
                        "M",
                        "F",
                        "F"
                    ]
                },
                {
                    "fieldPath": "hire_date",
                    "uniqueCount": 10,
                    "uniqueProportion": 1,
                    "nullCount": 0,
                    "nullProportion": 0.0,
                    "min": "1985-02-18",
                    "max": "1994-09-15",
                    "sampleValues": [
                        "1986-06-26",
                        "1985-11-21",
                        "1986-08-28",
                        "1986-12-01",
                        "1989-09-12",
                        "1989-06-02",
                        "1989-02-10",
                        "1994-09-15",
                        "1985-02-18",
                        "1989-08-24"
                    ]
                }
            ],
            "sizeInBytes": 16384
        }
    },
    "systemMetadata": {
        "lastObserved": 1586847600000,
        "runId": "mysql-test",
        "lastRunId": "no-run-id-provided"
    }
},
{
    "entityType": "dataset",
    "entityUrn": "urn:li:dataset:(urn:li:dataPlatform:mysql,dataCharmer.salaries,PROD)",
    "changeType": "UPSERT",
    "aspectName": "datasetProfile",
    "aspect": {
        "json": {
            "timestampMillis": 1586847600000,
            "partitionSpec": {
                "partition": "FULL_TABLE_SNAPSHOT",
                "type": "FULL_TABLE"
            },
<<<<<<< HEAD
            "rowCount": 0,
            "columnCount": 4,
            "fieldProfiles": [
                {
                    "fieldPath": "id",
                    "uniqueCount": 0,
                    "nullCount": 0
                },
                {
                    "fieldPath": "description",
                    "uniqueCount": 0,
                    "nullCount": 0
                },
                {
                    "fieldPath": "customer_id",
                    "uniqueCount": 0,
                    "nullCount": 0
                },
                {
                    "fieldPath": "order_date",
                    "uniqueCount": 0,
                    "nullCount": 0
                }
            ],
            "sizeInBytes": 16384
        }
    },
    "systemMetadata": {
        "lastObserved": 1586847600000,
        "runId": "mysql-test",
        "lastRunId": "no-run-id-provided"
    }
},
{
    "entityType": "container",
    "entityUrn": "urn:li:container:28176129fe1c0e526e1803250ec124ef",
    "changeType": "UPSERT",
    "aspectName": "containerProperties",
    "aspect": {
        "json": {
            "customProperties": {
                "platform": "mysql",
                "env": "PROD",
                "database": "test_cases"
            },
            "name": "test_cases",
            "env": "PROD"
        }
    },
    "systemMetadata": {
        "lastObserved": 1586847600000,
        "runId": "mysql-test",
        "lastRunId": "no-run-id-provided"
    }
},
{
    "entityType": "container",
    "entityUrn": "urn:li:container:28176129fe1c0e526e1803250ec124ef",
    "changeType": "UPSERT",
    "aspectName": "status",
    "aspect": {
        "json": {
            "removed": false
        }
    },
    "systemMetadata": {
        "lastObserved": 1586847600000,
        "runId": "mysql-test",
        "lastRunId": "no-run-id-provided"
    }
},
{
    "entityType": "container",
    "entityUrn": "urn:li:container:28176129fe1c0e526e1803250ec124ef",
    "changeType": "UPSERT",
    "aspectName": "dataPlatformInstance",
    "aspect": {
        "json": {
            "platform": "urn:li:dataPlatform:mysql"
        }
    },
    "systemMetadata": {
        "lastObserved": 1586847600000,
        "runId": "mysql-test",
        "lastRunId": "no-run-id-provided"
    }
},
{
    "entityType": "container",
    "entityUrn": "urn:li:container:28176129fe1c0e526e1803250ec124ef",
    "changeType": "UPSERT",
    "aspectName": "subTypes",
    "aspect": {
        "json": {
            "typeNames": [
                "Database"
            ]
        }
    },
    "systemMetadata": {
        "lastObserved": 1586847600000,
        "runId": "mysql-test",
        "lastRunId": "no-run-id-provided"
    }
},
{
    "entityType": "container",
    "entityUrn": "urn:li:container:28176129fe1c0e526e1803250ec124ef",
    "changeType": "UPSERT",
    "aspectName": "browsePathsV2",
    "aspect": {
        "json": {
            "path": []
        }
    },
    "systemMetadata": {
        "lastObserved": 1586847600000,
        "runId": "mysql-test",
        "lastRunId": "no-run-id-provided"
    }
},
{
    "entityType": "dataset",
    "entityUrn": "urn:li:dataset:(urn:li:dataPlatform:mysql,test_cases.myset,PROD)",
    "changeType": "UPSERT",
    "aspectName": "container",
    "aspect": {
        "json": {
            "container": "urn:li:container:28176129fe1c0e526e1803250ec124ef"
        }
    },
    "systemMetadata": {
        "lastObserved": 1586847600000,
        "runId": "mysql-test",
        "lastRunId": "no-run-id-provided"
    }
},
{
    "proposedSnapshot": {
        "com.linkedin.pegasus2avro.metadata.snapshot.DatasetSnapshot": {
            "urn": "urn:li:dataset:(urn:li:dataPlatform:mysql,test_cases.myset,PROD)",
            "aspects": [
                {
                    "com.linkedin.pegasus2avro.common.Status": {
                        "removed": false
                    }
=======
            "rowCount": 112,
            "columnCount": 4,
            "fieldProfiles": [
                {
                    "fieldPath": "emp_no",
                    "uniqueCount": 10,
                    "uniqueProportion": 0.08928571428571429,
                    "nullCount": 0,
                    "nullProportion": 0.0,
                    "min": "10001",
                    "max": "10010",
                    "mean": "10005.3125",
                    "median": "10005.0",
                    "stdev": "2.834889609688869",
                    "distinctValueFrequencies": [
                        {
                            "value": "10001",
                            "frequency": 17
                        },
                        {
                            "value": "10002",
                            "frequency": 6
                        },
                        {
                            "value": "10003",
                            "frequency": 7
                        },
                        {
                            "value": "10004",
                            "frequency": 16
                        },
                        {
                            "value": "10005",
                            "frequency": 13
                        },
                        {
                            "value": "10006",
                            "frequency": 12
                        },
                        {
                            "value": "10007",
                            "frequency": 14
                        },
                        {
                            "value": "10008",
                            "frequency": 3
                        },
                        {
                            "value": "10009",
                            "frequency": 18
                        },
                        {
                            "value": "10010",
                            "frequency": 6
                        }
                    ],
                    "sampleValues": [
                        "10001",
                        "10001",
                        "10001",
                        "10001",
                        "10001",
                        "10001",
                        "10001",
                        "10001",
                        "10001",
                        "10001",
                        "10001",
                        "10001",
                        "10001",
                        "10001",
                        "10001",
                        "10001",
                        "10001",
                        "10002",
                        "10002",
                        "10002",
                        "10002",
                        "10002",
                        "10002",
                        "10003",
                        "10003",
                        "10003",
                        "10003",
                        "10003",
                        "10003",
                        "10003",
                        "10004",
                        "10004",
                        "10004",
                        "10004",
                        "10004",
                        "10004",
                        "10004",
                        "10004",
                        "10004",
                        "10004",
                        "10004",
                        "10004",
                        "10004",
                        "10004",
                        "10004",
                        "10004",
                        "10005",
                        "10005",
                        "10005",
                        "10005",
                        "10005",
                        "10005",
                        "10005",
                        "10005",
                        "10005",
                        "10005",
                        "10005",
                        "10005",
                        "10005",
                        "10006",
                        "10006",
                        "10006",
                        "10006",
                        "10006",
                        "10006",
                        "10006",
                        "10006",
                        "10006",
                        "10006",
                        "10006",
                        "10006",
                        "10007",
                        "10007",
                        "10007",
                        "10007"
                    ]
>>>>>>> bca63189
                },
                {
                    "fieldPath": "salary",
                    "uniqueCount": 111,
                    "uniqueProportion": 0.9910714285714286,
                    "nullCount": 0,
                    "nullProportion": 0.0,
                    "min": "40000",
                    "max": "94692",
                    "mean": "68303.11607142857",
                    "median": "69544.0",
                    "stdev": "15505.291475014095",
                    "sampleValues": [
                        "60117",
                        "62102",
                        "66074",
                        "66596",
                        "66961",
                        "71046",
                        "74333",
                        "75286",
                        "75994",
                        "76884",
                        "80013",
                        "81025",
                        "81097",
                        "84917",
                        "85112",
                        "85097",
                        "88958",
                        "65909",
                        "65909",
                        "67534",
                        "69366",
                        "71963",
                        "72527",
                        "40006",
                        "43616",
                        "43466",
                        "43636",
                        "43478",
                        "43699",
                        "43311",
                        "40054",
                        "42283",
                        "42542",
                        "46065",
                        "48271",
                        "50594",
                        "52119",
                        "54693",
                        "58326",
                        "60770",
                        "62566",
                        "64340",
                        "67096",
                        "69722",
                        "70698",
                        "74057",
                        "78228",
                        "82621",
                        "83735",
                        "85572",
                        "85076",
                        "86050",
                        "88448",
                        "88063",
                        "89724",
                        "90392",
                        "90531",
                        "91453",
                        "94692",
                        "40000",
                        "42085",
                        "42629",
                        "45844",
                        "47518",
                        "47917",
                        "52255",
                        "53747",
                        "56032",
                        "58299",
                        "60098",
                        "59755",
                        "56724",
                        "60740",
                        "62745",
                        "63475"
                    ]
                },
                {
                    "fieldPath": "from_date",
                    "uniqueCount": 106,
                    "uniqueProportion": 0.9464285714285714,
                    "nullCount": 0,
                    "nullProportion": 0.0,
                    "min": "1985-02-18",
                    "max": "2002-06-22",
                    "sampleValues": [
                        "1986-06-26",
                        "1987-06-26",
                        "1988-06-25",
                        "1989-06-25",
                        "1990-06-25",
                        "1991-06-25",
                        "1992-06-24",
                        "1993-06-24",
                        "1994-06-24",
                        "1995-06-24",
                        "1996-06-23",
                        "1997-06-23",
                        "1998-06-23",
                        "1999-06-23",
                        "2000-06-22",
                        "2001-06-22",
                        "2002-06-22",
                        "1996-08-03",
                        "1997-08-03",
                        "1998-08-03",
                        "1999-08-03",
                        "2000-08-02",
                        "2001-08-02",
                        "1995-12-03",
                        "1996-12-02",
                        "1997-12-02",
                        "1998-12-02",
                        "1999-12-02",
                        "2000-12-01",
                        "2001-12-01",
                        "1986-12-01",
                        "1987-12-01",
                        "1988-11-30",
                        "1989-11-30",
                        "1990-11-30",
                        "1991-11-30",
                        "1992-11-29",
                        "1993-11-29",
                        "1994-11-29",
                        "1995-11-29",
                        "1996-11-28",
                        "1997-11-28",
                        "1998-11-28",
                        "1999-11-28",
                        "2000-11-27",
                        "2001-11-27",
                        "1989-09-12",
                        "1990-09-12",
                        "1991-09-12",
                        "1992-09-11",
                        "1993-09-11",
                        "1994-09-11",
                        "1995-09-11",
                        "1996-09-10",
                        "1997-09-10",
                        "1998-09-10",
                        "1999-09-10",
                        "2000-09-09",
                        "2001-09-09",
                        "1990-08-05",
                        "1991-08-05",
                        "1992-08-04",
                        "1993-08-04",
                        "1994-08-04",
                        "1995-08-04",
                        "1996-08-03",
                        "1997-08-03",
                        "1998-08-03",
                        "1999-08-03",
                        "2000-08-02",
                        "2001-08-02",
                        "1989-02-10",
                        "1990-02-10",
                        "1991-02-10",
                        "1992-02-10"
                    ]
                },
                {
                    "fieldPath": "to_date",
                    "uniqueCount": 99,
                    "uniqueProportion": 0.8839285714285714,
                    "nullCount": 0,
                    "nullProportion": 0.0,
                    "min": "1986-02-18",
                    "max": "9999-01-01",
                    "sampleValues": [
                        "1987-06-26",
                        "1988-06-25",
                        "1989-06-25",
                        "1990-06-25",
                        "1991-06-25",
                        "1992-06-24",
                        "1993-06-24",
                        "1994-06-24",
                        "1995-06-24",
                        "1996-06-23",
                        "1997-06-23",
                        "1998-06-23",
                        "1999-06-23",
                        "2000-06-22",
                        "2001-06-22",
                        "2002-06-22",
                        "9999-01-01",
                        "1997-08-03",
                        "1998-08-03",
                        "1999-08-03",
                        "2000-08-02",
                        "2001-08-02",
                        "9999-01-01",
                        "1996-12-02",
                        "1997-12-02",
                        "1998-12-02",
                        "1999-12-02",
                        "2000-12-01",
                        "2001-12-01",
                        "9999-01-01",
                        "1987-12-01",
                        "1988-11-30",
                        "1989-11-30",
                        "1990-11-30",
                        "1991-11-30",
                        "1992-11-29",
                        "1993-11-29",
                        "1994-11-29",
                        "1995-11-29",
                        "1996-11-28",
                        "1997-11-28",
                        "1998-11-28",
                        "1999-11-28",
                        "2000-11-27",
                        "2001-11-27",
                        "9999-01-01",
                        "1990-09-12",
                        "1991-09-12",
                        "1992-09-11",
                        "1993-09-11",
                        "1994-09-11",
                        "1995-09-11",
                        "1996-09-10",
                        "1997-09-10",
                        "1998-09-10",
                        "1999-09-10",
                        "2000-09-09",
                        "2001-09-09",
                        "9999-01-01",
                        "1991-08-05",
                        "1992-08-04",
                        "1993-08-04",
                        "1994-08-04",
                        "1995-08-04",
                        "1996-08-03",
                        "1997-08-03",
                        "1998-08-03",
                        "1999-08-03",
                        "2000-08-02",
                        "2001-08-02",
                        "9999-01-01",
                        "1990-02-10",
                        "1991-02-10",
                        "1992-02-10",
                        "1993-02-09"
                    ]
                }
            ],
            "sizeInBytes": 16384
        }
    },
    "systemMetadata": {
        "lastObserved": 1586847600000,
        "runId": "mysql-test",
        "lastRunId": "no-run-id-provided"
    }
},
{
    "entityType": "dataset",
    "entityUrn": "urn:li:dataset:(urn:li:dataPlatform:mysql,northwind.customers,PROD)",
    "changeType": "UPSERT",
    "aspectName": "datasetProfile",
    "aspect": {
        "json": {
            "timestampMillis": 1586847600000,
            "partitionSpec": {
                "partition": "FULL_TABLE_SNAPSHOT",
                "type": "FULL_TABLE"
            },
            "rowCount": 5,
            "columnCount": 6,
            "fieldProfiles": [
                {
                    "fieldPath": "id",
                    "uniqueCount": 5,
                    "uniqueProportion": 1,
                    "nullCount": 0,
                    "nullProportion": 0.0,
                    "min": "1",
                    "max": "5",
                    "mean": "3.0",
                    "median": "3",
                    "stdev": "1.5811388300841898",
                    "sampleValues": [
                        "1",
                        "2",
                        "3",
                        "4",
                        "5"
                    ]
                },
                {
                    "fieldPath": "company",
                    "uniqueCount": 5,
                    "uniqueProportion": 1,
                    "nullCount": 0,
                    "nullProportion": 0.0,
                    "sampleValues": [
                        "Company A",
                        "Company B",
                        "Company C",
                        "Company D",
                        "Company E"
                    ]
                },
                {
                    "fieldPath": "last_name",
                    "uniqueCount": 5,
                    "uniqueProportion": 1,
                    "nullCount": 0,
                    "nullProportion": 0.0,
                    "sampleValues": [
                        "Axen",
                        "Bedecs",
                        "Donnell",
                        "Gratacos Solsona",
                        "Lee"
                    ]
                },
                {
                    "fieldPath": "first_name",
                    "uniqueCount": 5,
                    "uniqueProportion": 1,
                    "nullCount": 0,
                    "nullProportion": 0.0,
                    "sampleValues": [
                        "Anna",
                        "Antonio",
                        "Christina",
                        "Martin",
                        "Thomas"
                    ]
                },
                {
                    "fieldPath": "email_address",
                    "uniqueCount": 5,
                    "uniqueProportion": 1,
                    "nullCount": 0,
                    "nullProportion": 0.0,
                    "sampleValues": [
                        "Bedecs@xyz.com",
                        "Gratacos@xyz.com",
                        "Axen@xyz.com",
                        "Lee@xyz.com",
                        "Donnell@xyz.com"
                    ]
                },
                {
                    "fieldPath": "priority",
                    "uniqueCount": 3,
                    "uniqueProportion": 0.75,
                    "nullCount": 1,
                    "nullProportion": 0.2,
                    "min": "3.8",
                    "max": "4.9",
                    "mean": "4.175000011920929",
                    "median": "4.0",
                    "stdev": "0.49244294899530355",
                    "distinctValueFrequencies": [
                        {
                            "value": "3.8",
                            "frequency": 1
                        },
                        {
                            "value": "4.0",
                            "frequency": 2
                        },
                        {
                            "value": "4.9",
                            "frequency": 1
                        }
                    ],
                    "sampleValues": [
                        "4.0",
                        "4.9",
                        "4.0",
                        "3.8"
                    ]
                }
            ],
            "sizeInBytes": 16384
        }
    },
    "systemMetadata": {
        "lastObserved": 1586847600000,
        "runId": "mysql-test",
        "lastRunId": "no-run-id-provided"
    }
},
{
    "entityType": "dataset",
    "entityUrn": "urn:li:dataset:(urn:li:dataPlatform:mysql,northwind.orders,PROD)",
    "changeType": "UPSERT",
    "aspectName": "datasetProfile",
    "aspect": {
        "json": {
            "timestampMillis": 1586847600000,
            "partitionSpec": {
                "partition": "FULL_TABLE_SNAPSHOT",
                "type": "FULL_TABLE"
            },
            "rowCount": 0,
            "columnCount": 3,
            "fieldProfiles": [
                {
                    "fieldPath": "id",
                    "uniqueCount": 0,
                    "nullCount": 0
                },
                {
                    "fieldPath": "description",
                    "uniqueCount": 0,
                    "nullCount": 0
                },
                {
                    "fieldPath": "customer_id",
                    "uniqueCount": 0,
                    "nullCount": 0
                }
            ],
            "sizeInBytes": 16384
        }
    },
    "systemMetadata": {
        "lastObserved": 1586847600000,
        "runId": "mysql-test",
        "lastRunId": "no-run-id-provided"
    }
},
{
    "entityType": "dataset",
    "entityUrn": "urn:li:dataset:(urn:li:dataPlatform:mysql,test_cases.myset,PROD)",
    "changeType": "UPSERT",
    "aspectName": "datasetProfile",
    "aspect": {
        "json": {
            "timestampMillis": 1586847600000,
            "partitionSpec": {
                "partition": "FULL_TABLE_SNAPSHOT",
                "type": "FULL_TABLE"
            },
            "rowCount": 0,
            "columnCount": 1,
            "fieldProfiles": [
                {
                    "fieldPath": "col",
                    "uniqueCount": 0,
                    "nullCount": 0
                }
            ],
            "sizeInBytes": 16384
        }
    },
    "systemMetadata": {
        "lastObserved": 1586847600000,
        "runId": "mysql-test",
        "lastRunId": "no-run-id-provided"
    }
},
{
    "entityType": "dataset",
    "entityUrn": "urn:li:dataset:(urn:li:dataPlatform:mysql,test_cases.test_empty,PROD)",
    "changeType": "UPSERT",
    "aspectName": "datasetProfile",
    "aspect": {
        "json": {
            "timestampMillis": 1586847600000,
            "partitionSpec": {
                "partition": "FULL_TABLE_SNAPSHOT",
                "type": "FULL_TABLE"
            },
            "rowCount": 0,
            "columnCount": 1,
            "fieldProfiles": [
                {
                    "fieldPath": "dummy",
                    "uniqueCount": 0,
                    "nullCount": 0
                }
            ],
            "sizeInBytes": 16384
        }
    },
    "systemMetadata": {
        "lastObserved": 1586847600000,
        "runId": "mysql-test",
        "lastRunId": "no-run-id-provided"
    }
},
{
    "entityType": "dataset",
    "entityUrn": "urn:li:dataset:(urn:li:dataPlatform:mysql,dataCharmer.employees,PROD)",
    "changeType": "UPSERT",
    "aspectName": "status",
    "aspect": {
        "json": {
            "removed": false
        }
    },
    "systemMetadata": {
        "lastObserved": 1586847600000,
        "runId": "mysql-test",
        "lastRunId": "no-run-id-provided"
    }
},
{
<<<<<<< HEAD
    "entityType": "query",
    "entityUrn": "urn:li:query:view_urn%3Ali%3Adataset%3A%28urn%3Ali%3AdataPlatform%3Amysql%2Cmetagalaxy.metadata_index_view%2CPROD%29",
=======
    "entityType": "dataset",
    "entityUrn": "urn:li:dataset:(urn:li:dataPlatform:mysql,dataCharmer.salaries,PROD)",
    "changeType": "UPSERT",
    "aspectName": "status",
    "aspect": {
        "json": {
            "removed": false
        }
    },
    "systemMetadata": {
        "lastObserved": 1586847600000,
        "runId": "mysql-test",
        "lastRunId": "no-run-id-provided"
    }
},
{
    "entityType": "dataset",
    "entityUrn": "urn:li:dataset:(urn:li:dataPlatform:mysql,northwind.customers,PROD)",
    "changeType": "UPSERT",
    "aspectName": "status",
    "aspect": {
        "json": {
            "removed": false
        }
    },
    "systemMetadata": {
        "lastObserved": 1586847600000,
        "runId": "mysql-test",
        "lastRunId": "no-run-id-provided"
    }
},
{
    "entityType": "dataset",
    "entityUrn": "urn:li:dataset:(urn:li:dataPlatform:mysql,northwind.orders,PROD)",
>>>>>>> bca63189
    "changeType": "UPSERT",
    "aspectName": "status",
    "aspect": {
        "json": {
            "removed": false
        }
    },
    "systemMetadata": {
        "lastObserved": 1586847600000,
        "runId": "mysql-test",
        "lastRunId": "no-run-id-provided"
    }
},
{
    "entityType": "dataset",
    "entityUrn": "urn:li:dataset:(urn:li:dataPlatform:mysql,test_cases.myset,PROD)",
    "changeType": "UPSERT",
    "aspectName": "status",
    "aspect": {
        "json": {
            "removed": false
        }
    },
    "systemMetadata": {
        "lastObserved": 1586847600000,
        "runId": "mysql-test",
        "lastRunId": "no-run-id-provided"
    }
},
{
    "entityType": "dataset",
    "entityUrn": "urn:li:dataset:(urn:li:dataPlatform:mysql,test_cases.test_empty,PROD)",
    "changeType": "UPSERT",
    "aspectName": "status",
    "aspect": {
        "json": {
            "removed": false
        }
    },
    "systemMetadata": {
        "lastObserved": 1586847600000,
        "runId": "mysql-test",
        "lastRunId": "no-run-id-provided"
    }
}
]<|MERGE_RESOLUTION|>--- conflicted
+++ resolved
@@ -1824,7 +1824,6 @@
 },
 {
     "entityType": "dataset",
-<<<<<<< HEAD
     "entityUrn": "urn:li:dataset:(urn:li:dataPlatform:mysql,northwind.customer_stats,PROD)",
     "changeType": "UPSERT",
     "aspectName": "container",
@@ -1990,9 +1989,6 @@
 {
     "entityType": "dataset",
     "entityUrn": "urn:li:dataset:(urn:li:dataPlatform:mysql,northwind.customers,PROD)",
-=======
-    "entityUrn": "urn:li:dataset:(urn:li:dataPlatform:mysql,test_cases.myset,PROD)",
->>>>>>> bca63189
     "changeType": "UPSERT",
     "aspectName": "container",
     "aspect": {
@@ -2170,7 +2166,6 @@
                                 "nativeDataType": "VARCHAR(50)",
                                 "recursive": false,
                                 "isPartOfKey": false
-<<<<<<< HEAD
                             },
                             {
                                 "fieldPath": "customer_id",
@@ -2207,8 +2202,6 @@
                                     "urn:li:schemaField:(urn:li:dataset:(urn:li:dataPlatform:mysql,northwind.orders,PROD),customer_id)"
                                 ],
                                 "foreignDataset": "urn:li:dataset:(urn:li:dataPlatform:mysql,northwind.customers,PROD)"
-=======
->>>>>>> bca63189
                             }
                         ]
                     }
@@ -2263,7 +2256,6 @@
 },
 {
     "entityType": "dataset",
-<<<<<<< HEAD
     "entityUrn": "urn:li:dataset:(urn:li:dataPlatform:mysql,northwind.customer_stats,PROD)",
     "changeType": "UPSERT",
     "aspectName": "datasetProfile",
@@ -2304,254 +2296,6 @@
                 }
             ],
             "sizeInBytes": 16384
-=======
-    "entityUrn": "urn:li:dataset:(urn:li:dataPlatform:mysql,metagalaxy.metadata_index_view,PROD)",
-    "changeType": "UPSERT",
-    "aspectName": "upstreamLineage",
-    "aspect": {
-        "json": {
-            "upstreams": [
-                {
-                    "auditStamp": {
-                        "time": 1586847600000,
-                        "actor": "urn:li:corpuser:_ingestion"
-                    },
-                    "created": {
-                        "time": 0,
-                        "actor": "urn:li:corpuser:_ingestion"
-                    },
-                    "dataset": "urn:li:dataset:(urn:li:dataPlatform:mysql,metagalaxy.metadata_index,PROD)",
-                    "type": "VIEW",
-                    "query": "urn:li:query:view_urn%3Ali%3Adataset%3A%28urn%3Ali%3AdataPlatform%3Amysql%2Cmetagalaxy.metadata_index_view%2CPROD%29"
-                }
-            ],
-            "fineGrainedLineages": [
-                {
-                    "upstreamType": "FIELD_SET",
-                    "upstreams": [
-                        "urn:li:schemaField:(urn:li:dataset:(urn:li:dataPlatform:mysql,metagalaxy.metadata_index,PROD),id)"
-                    ],
-                    "downstreamType": "FIELD",
-                    "downstreams": [
-                        "urn:li:schemaField:(urn:li:dataset:(urn:li:dataPlatform:mysql,metagalaxy.metadata_index_view,PROD),id)"
-                    ],
-                    "transformOperation": "COPY: `metadata_index`.`id` AS `id`",
-                    "confidenceScore": 0.9,
-                    "query": "urn:li:query:view_urn%3Ali%3Adataset%3A%28urn%3Ali%3AdataPlatform%3Amysql%2Cmetagalaxy.metadata_index_view%2CPROD%29"
-                },
-                {
-                    "upstreamType": "FIELD_SET",
-                    "upstreams": [
-                        "urn:li:schemaField:(urn:li:dataset:(urn:li:dataPlatform:mysql,metagalaxy.metadata_index,PROD),urn)"
-                    ],
-                    "downstreamType": "FIELD",
-                    "downstreams": [
-                        "urn:li:schemaField:(urn:li:dataset:(urn:li:dataPlatform:mysql,metagalaxy.metadata_index_view,PROD),urn)"
-                    ],
-                    "transformOperation": "COPY: `metadata_index`.`urn` AS `urn`",
-                    "confidenceScore": 0.9,
-                    "query": "urn:li:query:view_urn%3Ali%3Adataset%3A%28urn%3Ali%3AdataPlatform%3Amysql%2Cmetagalaxy.metadata_index_view%2CPROD%29"
-                },
-                {
-                    "upstreamType": "FIELD_SET",
-                    "upstreams": [
-                        "urn:li:schemaField:(urn:li:dataset:(urn:li:dataPlatform:mysql,metagalaxy.metadata_index,PROD),path)"
-                    ],
-                    "downstreamType": "FIELD",
-                    "downstreams": [
-                        "urn:li:schemaField:(urn:li:dataset:(urn:li:dataPlatform:mysql,metagalaxy.metadata_index_view,PROD),path)"
-                    ],
-                    "transformOperation": "COPY: `metadata_index`.`path` AS `path`",
-                    "confidenceScore": 0.9,
-                    "query": "urn:li:query:view_urn%3Ali%3Adataset%3A%28urn%3Ali%3AdataPlatform%3Amysql%2Cmetagalaxy.metadata_index_view%2CPROD%29"
-                },
-                {
-                    "upstreamType": "FIELD_SET",
-                    "upstreams": [
-                        "urn:li:schemaField:(urn:li:dataset:(urn:li:dataPlatform:mysql,metagalaxy.metadata_index,PROD),doubleVal)"
-                    ],
-                    "downstreamType": "FIELD",
-                    "downstreams": [
-                        "urn:li:schemaField:(urn:li:dataset:(urn:li:dataPlatform:mysql,metagalaxy.metadata_index_view,PROD),doubleVal)"
-                    ],
-                    "transformOperation": "COPY: `metadata_index`.`doubleVal` AS `doubleVal`",
-                    "confidenceScore": 0.9,
-                    "query": "urn:li:query:view_urn%3Ali%3Adataset%3A%28urn%3Ali%3AdataPlatform%3Amysql%2Cmetagalaxy.metadata_index_view%2CPROD%29"
-                }
-            ]
-        }
-    },
-    "systemMetadata": {
-        "lastObserved": 1586847600000,
-        "runId": "mysql-test",
-        "lastRunId": "no-run-id-provided"
-    }
-},
-{
-    "entityType": "query",
-    "entityUrn": "urn:li:query:view_urn%3Ali%3Adataset%3A%28urn%3Ali%3AdataPlatform%3Amysql%2Cmetagalaxy.metadata_index_view%2CPROD%29",
-    "changeType": "UPSERT",
-    "aspectName": "queryProperties",
-    "aspect": {
-        "json": {
-            "customProperties": {},
-            "statement": {
-                "value": "CREATE ALGORITHM=UNDEFINED\nDEFINER=\"root\"@\"localhost\"\nSQL SECURITY DEFINER VIEW `metadata_index_view` AS\nSELECT\n  `metadata_index`.`id` AS `id`,\n  `metadata_index`.`urn` AS `urn`,\n  `metadata_index`.`path` AS `path`,\n  `metadata_index`.`doubleVal` AS `doubleVal`\nFROM `metadata_index`",
-                "language": "SQL"
-            },
-            "source": "SYSTEM",
-            "created": {
-                "time": 0,
-                "actor": "urn:li:corpuser:_ingestion"
-            },
-            "lastModified": {
-                "time": 1586847600000,
-                "actor": "urn:li:corpuser:_ingestion"
-            }
-        }
-    },
-    "systemMetadata": {
-        "lastObserved": 1586847600000,
-        "runId": "mysql-test",
-        "lastRunId": "no-run-id-provided"
-    }
-},
-{
-    "entityType": "query",
-    "entityUrn": "urn:li:query:view_urn%3Ali%3Adataset%3A%28urn%3Ali%3AdataPlatform%3Amysql%2Cmetagalaxy.metadata_index_view%2CPROD%29",
-    "changeType": "UPSERT",
-    "aspectName": "querySubjects",
-    "aspect": {
-        "json": {
-            "subjects": [
-                {
-                    "entity": "urn:li:dataset:(urn:li:dataPlatform:mysql,metagalaxy.metadata_index,PROD)"
-                },
-                {
-                    "entity": "urn:li:schemaField:(urn:li:dataset:(urn:li:dataPlatform:mysql,metagalaxy.metadata_index,PROD),doubleVal)"
-                },
-                {
-                    "entity": "urn:li:schemaField:(urn:li:dataset:(urn:li:dataPlatform:mysql,metagalaxy.metadata_index,PROD),id)"
-                },
-                {
-                    "entity": "urn:li:schemaField:(urn:li:dataset:(urn:li:dataPlatform:mysql,metagalaxy.metadata_index,PROD),path)"
-                },
-                {
-                    "entity": "urn:li:schemaField:(urn:li:dataset:(urn:li:dataPlatform:mysql,metagalaxy.metadata_index,PROD),urn)"
-                },
-                {
-                    "entity": "urn:li:dataset:(urn:li:dataPlatform:mysql,metagalaxy.metadata_index_view,PROD)"
-                },
-                {
-                    "entity": "urn:li:schemaField:(urn:li:dataset:(urn:li:dataPlatform:mysql,metagalaxy.metadata_index_view,PROD),id)"
-                },
-                {
-                    "entity": "urn:li:schemaField:(urn:li:dataset:(urn:li:dataPlatform:mysql,metagalaxy.metadata_index_view,PROD),urn)"
-                },
-                {
-                    "entity": "urn:li:schemaField:(urn:li:dataset:(urn:li:dataPlatform:mysql,metagalaxy.metadata_index_view,PROD),path)"
-                },
-                {
-                    "entity": "urn:li:schemaField:(urn:li:dataset:(urn:li:dataPlatform:mysql,metagalaxy.metadata_index_view,PROD),doubleVal)"
-                }
-            ]
-        }
-    },
-    "systemMetadata": {
-        "lastObserved": 1586847600000,
-        "runId": "mysql-test",
-        "lastRunId": "no-run-id-provided"
-    }
-},
-{
-    "entityType": "query",
-    "entityUrn": "urn:li:query:view_urn%3Ali%3Adataset%3A%28urn%3Ali%3AdataPlatform%3Amysql%2Cmetagalaxy.metadata_index_view%2CPROD%29",
-    "changeType": "UPSERT",
-    "aspectName": "dataPlatformInstance",
-    "aspect": {
-        "json": {
-            "platform": "urn:li:dataPlatform:mysql"
-        }
-    },
-    "systemMetadata": {
-        "lastObserved": 1586847600000,
-        "runId": "mysql-test",
-        "lastRunId": "no-run-id-provided"
-    }
-},
-{
-    "entityType": "dataFlow",
-    "entityUrn": "urn:li:dataFlow:(mysql,northwind.northwind.stored_procedures,PROD)",
-    "changeType": "UPSERT",
-    "aspectName": "status",
-    "aspect": {
-        "json": {
-            "removed": false
-        }
-    },
-    "systemMetadata": {
-        "lastObserved": 1586847600000,
-        "runId": "mysql-test",
-        "lastRunId": "no-run-id-provided"
-    }
-},
-{
-    "entityType": "dataJob",
-    "entityUrn": "urn:li:dataJob:(urn:li:dataFlow:(mysql,northwind.northwind.stored_procedures,PROD),AddCustomer)",
-    "changeType": "UPSERT",
-    "aspectName": "status",
-    "aspect": {
-        "json": {
-            "removed": false
-        }
-    },
-    "systemMetadata": {
-        "lastObserved": 1586847600000,
-        "runId": "mysql-test",
-        "lastRunId": "no-run-id-provided"
-    }
-},
-{
-    "entityType": "query",
-    "entityUrn": "urn:li:query:view_urn%3Ali%3Adataset%3A%28urn%3Ali%3AdataPlatform%3Amysql%2Cmetagalaxy.metadata_index_view%2CPROD%29",
-    "changeType": "UPSERT",
-    "aspectName": "status",
-    "aspect": {
-        "json": {
-            "removed": false
-        }
-    },
-    "systemMetadata": {
-        "lastObserved": 1586847600000,
-        "runId": "mysql-test",
-        "lastRunId": "no-run-id-provided"
-    }
-},
-{
-    "entityType": "glossaryTerm",
-    "entityUrn": "urn:li:glossaryTerm:Email_Address",
-    "changeType": "UPSERT",
-    "aspectName": "glossaryTermKey",
-    "aspect": {
-        "json": {
-            "name": "Email_Address"
-        }
-    },
-    "systemMetadata": {
-        "lastObserved": 1586847600000,
-        "runId": "mysql-test",
-        "lastRunId": "no-run-id-provided"
-    }
-},
-{
-    "entityType": "glossaryTerm",
-    "entityUrn": "urn:li:glossaryTerm:Gender",
-    "changeType": "UPSERT",
-    "aspectName": "glossaryTermKey",
-    "aspect": {
-        "json": {
-            "name": "Gender"
->>>>>>> bca63189
         }
     },
     "systemMetadata": {
@@ -2730,7 +2474,6 @@
                 "partition": "FULL_TABLE_SNAPSHOT",
                 "type": "FULL_TABLE"
             },
-<<<<<<< HEAD
             "rowCount": 0,
             "columnCount": 4,
             "fieldProfiles": [
@@ -2877,141 +2620,6 @@
                     "com.linkedin.pegasus2avro.common.Status": {
                         "removed": false
                     }
-=======
-            "rowCount": 112,
-            "columnCount": 4,
-            "fieldProfiles": [
-                {
-                    "fieldPath": "emp_no",
-                    "uniqueCount": 10,
-                    "uniqueProportion": 0.08928571428571429,
-                    "nullCount": 0,
-                    "nullProportion": 0.0,
-                    "min": "10001",
-                    "max": "10010",
-                    "mean": "10005.3125",
-                    "median": "10005.0",
-                    "stdev": "2.834889609688869",
-                    "distinctValueFrequencies": [
-                        {
-                            "value": "10001",
-                            "frequency": 17
-                        },
-                        {
-                            "value": "10002",
-                            "frequency": 6
-                        },
-                        {
-                            "value": "10003",
-                            "frequency": 7
-                        },
-                        {
-                            "value": "10004",
-                            "frequency": 16
-                        },
-                        {
-                            "value": "10005",
-                            "frequency": 13
-                        },
-                        {
-                            "value": "10006",
-                            "frequency": 12
-                        },
-                        {
-                            "value": "10007",
-                            "frequency": 14
-                        },
-                        {
-                            "value": "10008",
-                            "frequency": 3
-                        },
-                        {
-                            "value": "10009",
-                            "frequency": 18
-                        },
-                        {
-                            "value": "10010",
-                            "frequency": 6
-                        }
-                    ],
-                    "sampleValues": [
-                        "10001",
-                        "10001",
-                        "10001",
-                        "10001",
-                        "10001",
-                        "10001",
-                        "10001",
-                        "10001",
-                        "10001",
-                        "10001",
-                        "10001",
-                        "10001",
-                        "10001",
-                        "10001",
-                        "10001",
-                        "10001",
-                        "10001",
-                        "10002",
-                        "10002",
-                        "10002",
-                        "10002",
-                        "10002",
-                        "10002",
-                        "10003",
-                        "10003",
-                        "10003",
-                        "10003",
-                        "10003",
-                        "10003",
-                        "10003",
-                        "10004",
-                        "10004",
-                        "10004",
-                        "10004",
-                        "10004",
-                        "10004",
-                        "10004",
-                        "10004",
-                        "10004",
-                        "10004",
-                        "10004",
-                        "10004",
-                        "10004",
-                        "10004",
-                        "10004",
-                        "10004",
-                        "10005",
-                        "10005",
-                        "10005",
-                        "10005",
-                        "10005",
-                        "10005",
-                        "10005",
-                        "10005",
-                        "10005",
-                        "10005",
-                        "10005",
-                        "10005",
-                        "10005",
-                        "10006",
-                        "10006",
-                        "10006",
-                        "10006",
-                        "10006",
-                        "10006",
-                        "10006",
-                        "10006",
-                        "10006",
-                        "10006",
-                        "10006",
-                        "10006",
-                        "10007",
-                        "10007",
-                        "10007",
-                        "10007"
-                    ]
->>>>>>> bca63189
                 },
                 {
                     "fieldPath": "salary",
@@ -3533,45 +3141,8 @@
     }
 },
 {
-<<<<<<< HEAD
     "entityType": "query",
     "entityUrn": "urn:li:query:view_urn%3Ali%3Adataset%3A%28urn%3Ali%3AdataPlatform%3Amysql%2Cmetagalaxy.metadata_index_view%2CPROD%29",
-=======
-    "entityType": "dataset",
-    "entityUrn": "urn:li:dataset:(urn:li:dataPlatform:mysql,dataCharmer.salaries,PROD)",
-    "changeType": "UPSERT",
-    "aspectName": "status",
-    "aspect": {
-        "json": {
-            "removed": false
-        }
-    },
-    "systemMetadata": {
-        "lastObserved": 1586847600000,
-        "runId": "mysql-test",
-        "lastRunId": "no-run-id-provided"
-    }
-},
-{
-    "entityType": "dataset",
-    "entityUrn": "urn:li:dataset:(urn:li:dataPlatform:mysql,northwind.customers,PROD)",
-    "changeType": "UPSERT",
-    "aspectName": "status",
-    "aspect": {
-        "json": {
-            "removed": false
-        }
-    },
-    "systemMetadata": {
-        "lastObserved": 1586847600000,
-        "runId": "mysql-test",
-        "lastRunId": "no-run-id-provided"
-    }
-},
-{
-    "entityType": "dataset",
-    "entityUrn": "urn:li:dataset:(urn:li:dataPlatform:mysql,northwind.orders,PROD)",
->>>>>>> bca63189
     "changeType": "UPSERT",
     "aspectName": "status",
     "aspect": {

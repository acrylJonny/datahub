---
services:
  zookeeper:
    image: confluentinc/cp-zookeeper:7.4.0
<<<<<<< HEAD
=======
    platform: linux/amd64
>>>>>>> c756af31
    env_file: zookeeper.env
    hostname: test_zookeeper
    container_name: test_zookeeper
    ports:
      - "52181"
    volumes:
      - test_zkdata:/var/lib/zookeeper/data
      - test_zklogs:/var/lib/zookeeper/log
    healthcheck:
      test: ["CMD-SHELL", "echo ruok | nc localhost 52181 || exit 1"]
      retries: 5
      start_period: 15s
    restart: on-failure:3
    deploy:
      resources:
        limits:
          memory: 512M
        reservations:
          memory: 256M

  broker:
    image: confluentinc/cp-kafka:7.4.0
<<<<<<< HEAD
=======
    platform: linux/amd64
>>>>>>> c756af31
    env_file: broker.env
    hostname: test_broker
    container_name: test_broker
    depends_on:
      zookeeper:
        condition: service_healthy
    ports:
      - "29092:29092"
    healthcheck:
      test:
        - "CMD-SHELL"
        - "kafka-topics --bootstrap-server broker:9092 --list || exit 1"
      retries: 5
      start_period: 30s
    restart: on-failure:3
    deploy:
      resources:
        limits:
          memory: 512M
        reservations:
          memory: 256M

  schema-registry:
    image: confluentinc/cp-schema-registry:7.4.0
<<<<<<< HEAD
    restart: unless-stopped
=======
    platform: linux/amd64
>>>>>>> c756af31
    env_file: schema-registry.env
    container_name: test_schema_registry
    depends_on:
      zookeeper:
        condition: service_healthy
      broker:
        condition: service_healthy
    ports:
      - "28081:8081"
    healthcheck:
      test: ["CMD-SHELL", "curl -s -f http://localhost:8081/subjects || exit 1"]
      interval: 10s
      timeout: 5s
      retries: 5
      start_period: 15s
    restart: on-failure:3
    deploy:
      resources:
        limits:
          memory: 512M
        reservations:
          memory: 256M

volumes:
  test_zkdata:
  test_zklogs:<|MERGE_RESOLUTION|>--- conflicted
+++ resolved
@@ -2,10 +2,7 @@
 services:
   zookeeper:
     image: confluentinc/cp-zookeeper:7.4.0
-<<<<<<< HEAD
-=======
     platform: linux/amd64
->>>>>>> c756af31
     env_file: zookeeper.env
     hostname: test_zookeeper
     container_name: test_zookeeper
@@ -28,10 +25,7 @@
 
   broker:
     image: confluentinc/cp-kafka:7.4.0
-<<<<<<< HEAD
-=======
     platform: linux/amd64
->>>>>>> c756af31
     env_file: broker.env
     hostname: test_broker
     container_name: test_broker
@@ -56,11 +50,8 @@
 
   schema-registry:
     image: confluentinc/cp-schema-registry:7.4.0
-<<<<<<< HEAD
     restart: unless-stopped
-=======
     platform: linux/amd64
->>>>>>> c756af31
     env_file: schema-registry.env
     container_name: test_schema_registry
     depends_on:

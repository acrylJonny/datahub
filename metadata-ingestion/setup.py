from typing import Dict, Set

import setuptools

package_metadata: dict = {}
with open("./src/datahub/_version.py") as fp:
    exec(fp.read(), package_metadata)

_version: str = package_metadata["__version__"]
_self_pin = (
    f"=={_version}"
    if not (_version.endswith(("dev0", "dev1")) or "docker" in _version)
    else ""
)

base_requirements = {
    # Our min version of typing_extensions is somewhat constrained by Airflow.
    "typing_extensions>=4.5.0",
    # Actual dependencies.
    "typing-inspect",
    # pydantic 1.8.2 is incompatible with mypy 0.910.
    # See https://github.com/samuelcolvin/pydantic/pull/3175#issuecomment-995382910.
    # pydantic 1.10.3 is incompatible with typing-extensions 4.1.1 - https://github.com/pydantic/pydantic/issues/4885
    "pydantic>=1.10.0,!=1.10.3",
    "mixpanel>=4.9.0",
    # Airflow depends on fairly old versions of sentry-sdk, so we want to be loose with our constraints.
    "sentry-sdk",
}

framework_common = {
    # Avoiding click 8.2.0 due to https://github.com/pallets/click/issues/2894
    "click>=7.1.2, !=8.2.0",
    "click-default-group",
    "PyYAML",
    "toml>=0.10.0",
    # In Python 3.10+, importlib_metadata is included in the standard library.
    "importlib_metadata>=4.0.0; python_version < '3.10'",
    "docker",
    "expandvars>=0.6.5",
    "avro-gen3==0.7.16",
    # "avro-gen3 @ git+https://github.com/acryldata/avro_gen@master#egg=avro-gen3",
    # avro has historically made breaking changes, so we have a cautious upper bound.
    "avro>=1.11.3,<1.13",
    "python-dateutil>=2.8.0",
    "tabulate",
    "progressbar2",
    "psutil>=5.8.0",
    "Deprecated",
    "humanfriendly",
    "packaging",
    "aiohttp<4",
    "cached_property",
    "ijson",
    "click-spinner",
    "requests_file",
    "jsonref",
    "jsonschema",
    "ruamel.yaml",
}

pydantic_no_v2 = {
    # pydantic 2 makes major, backwards-incompatible changes - https://github.com/pydantic/pydantic/issues/4887
    # Tags sources that require the pydantic v2 API.
    "pydantic<2",
}

rest_common = {"requests", "requests_file"}

kafka_common = {
    # Note that confluent_kafka 1.9.0 introduced a hard compatibility break, and
    # requires librdkafka >=1.9.0. This is generally not an issue, since they
    # now provide prebuilt wheels for most platforms, including M1 Macs and
    # Linux aarch64 (e.g. Docker's linux/arm64). Installing confluent_kafka
    # from source remains a pain.
    # With the release of 2.8.1, confluent-kafka only released a source distribution,
    # and no prebuilt wheels.
    # See https://github.com/confluentinc/confluent-kafka-python/issues/1927
    "confluent_kafka[schemaregistry,avro]>=1.9.0, != 2.8.1",
    # We currently require both Avro libraries. The codegen uses avro-python3 (above)
    # schema parsers at runtime for generating and reading JSON into Python objects.
    # At the same time, we use Kafka's AvroSerializer, which internally relies on
    # fastavro for serialization. We do not use confluent_kafka[avro], since it
    # is incompatible with its own dep on avro-python3.
    "fastavro>=1.2.0",
}

kafka_protobuf = {
    "networkx>=2.6.2",
    # Required to generate protobuf python modules from the schema downloaded from the schema registry
    # NOTE: potential conflict with feast also depending on grpcio
    "grpcio>=1.44.0,<2",
    "grpcio-tools>=1.44.0,<2",
}

usage_common = {
    "sqlparse",
}

sqlglot_lib = {
    # We heavily monkeypatch sqlglot.
    # We used to maintain an acryl-sqlglot fork: https://github.com/tobymao/sqlglot/compare/main...hsheth2:sqlglot:main?expand=1
    # but not longer do.
    "sqlglot[rs]==26.26.0",
    "patchy==2.8.0",
}

classification_lib = {
    "acryl-datahub-classify==0.0.11",
    # schwifty is needed for the classify plugin
    "schwifty",
    # This is a bit of a hack. Because we download the SpaCy model at runtime in the classify plugin,
    # we need pip to be available.
    "pip",
    # We were seeing an error like this `numpy.dtype size changed, may indicate binary incompatibility. Expected 96 from C header, got 88 from PyObject`
    # with numpy 2.0. This likely indicates a mismatch between scikit-learn and numpy versions.
    # https://stackoverflow.com/questions/40845304/runtimewarning-numpy-dtype-size-changed-may-indicate-binary-incompatibility
    "numpy<2",
}

dbt_common = {
    *sqlglot_lib,
    "more_itertools",
}

cachetools_lib = {
    "cachetools",
}

great_expectations_lib = {
    # 1. Our original dep was this:
    # "great-expectations>=0.15.12, <=0.15.50",
    # 2. For hive, we had additional restrictions:
    #    Due to https://github.com/great-expectations/great_expectations/issues/6146,
    #    we cannot allow 0.15.{23-26}. This was fixed in 0.15.27 by
    #    https://github.com/great-expectations/great_expectations/pull/6149.
    # "great-expectations != 0.15.23, != 0.15.24, != 0.15.25, != 0.15.26",
    # 3. Since then, we've ended up forking great-expectations in order to
    #    add pydantic 2.x support. The fork is pretty simple
    #    https://github.com/great-expectations/great_expectations/compare/0.15.50...hsheth2:great_expectations:0.15.50-pydantic-2-patch?expand=1
    #    This was derived from work done by @jskrzypek in
    #    https://github.com/datahub-project/datahub/issues/8115#issuecomment-2264219783
    "acryl-great-expectations==0.15.50.1",
}

sqlalchemy_lib = {
    # Required for all SQL sources.
    # This is temporary lower bound that we're open to loosening/tightening as requirements show up
    "sqlalchemy>=1.4.39, <2",
}
sql_common = (
    {
        *sqlalchemy_lib,
        # Required for SQL profiling.
        *great_expectations_lib,
        # scipy version restricted to reduce backtracking, used by great-expectations,
        "scipy>=1.7.2",
        # GE added handling for higher version of jinja2
        # https://github.com/great-expectations/great_expectations/pull/5382/files
        # datahub does not depend on traitlets directly but great expectations does.
        # https://github.com/ipython/traitlets/issues/741
        "traitlets!=5.2.2",
        # GE depends on IPython - we have no direct dependency on it.
        # IPython 8.22.0 added a dependency on traitlets 5.13.x, but only declared a
        # version requirement of traitlets>5.
        # See https://github.com/ipython/ipython/issues/14352.
        # This issue was fixed by https://github.com/ipython/ipython/pull/14353,
        # which first appeared in IPython 8.22.1.
        # As such, we just need to avoid that version in order to get the
        # dependencies that we need. IPython probably should've yanked 8.22.0.
        "IPython!=8.22.0",
        "greenlet",
        *cachetools_lib,
    }
    | usage_common
    | sqlglot_lib
    | classification_lib
)

aws_common = {
    # AWS Python SDK
    "boto3",
    # Deal with a version incompatibility between botocore (used by boto3) and urllib3.
    # See https://github.com/boto/botocore/pull/2563.
    "botocore!=1.23.0",
}

path_spec_common = {
    "parse>=1.19.0",
    "wcmatch",
}

looker_common = {
    # Looker Python SDK
    "looker-sdk>=23.0.0",
    # This version of lkml contains a fix for parsing lists in
    # LookML files with spaces between an item and the following comma.
    # See https://github.com/joshtemple/lkml/issues/73.
    "lkml>=1.3.4",
    *sqlglot_lib,
    "GitPython>2",
    # python-liquid 2 includes a bunch of breaking changes.
    # See https://jg-rp.github.io/liquid/migration/
    # Eventually we should fully upgrade to v2, but that will require
    # us to drop Python 3.8 support first.
    "python-liquid<2",
    "deepmerge>=1.1.1",
}

bigquery_common = {
    # Google cloud logging library
    "google-cloud-logging<=3.5.0",
    "google-cloud-bigquery",
    "google-cloud-datacatalog>=1.5.0",
    "google-cloud-resource-manager",
    "more-itertools>=8.12.0",
    "sqlalchemy-bigquery>=1.4.1",
    *path_spec_common,
}

clickhouse_common = {
    # Clickhouse 0.2.0 adds support for SQLAlchemy 1.4.x
    # Disallow 0.2.5 because of https://github.com/xzkostyan/clickhouse-sqlalchemy/issues/272.
    # Note that there's also a known issue around nested map types: https://github.com/xzkostyan/clickhouse-sqlalchemy/issues/269.
    # zstd needs to be pinned because the latest version causes issues on arm
    "zstd<1.5.6.8",
    "clickhouse-sqlalchemy>=0.2.0,<0.2.5",
}

redshift_common = {
    # Clickhouse 0.8.3 adds support for SQLAlchemy 1.4.x
    "sqlalchemy-redshift>=0.8.3",
    "GeoAlchemy2",
    "redshift-connector>=2.1.5",
    *path_spec_common,
}

snowflake_common = {
    # Lower bound due to https://github.com/snowflakedb/snowflake-sqlalchemy/issues/350
    #
    # Upper bound <1.7.4: Version 1.7.4 of snowflake-sqlalchemy introduced a bug that breaks
    # table column name reflection for non-uppercase table names. While we do not
    # use this method directly, it is used by great-expectations during profiling.
    #
    # See: https://github.com/snowflakedb/snowflake-sqlalchemy/compare/v1.7.3...v1.7.4
    #
    # The exact cause of the breakage in v1.7.4 is unclear, but it may be related to
    # changes in the _get_table_columns function. I initially suspected PR #541
    # (https://github.com/snowflakedb/snowflake-sqlalchemy/pull/541), but that has been
    # present since v1.7.0 and does not appear to cause issues.
    #
    # Reflection failures for case-sensitive object names are a known issue:
    # https://github.com/snowflakedb/snowflake-sqlalchemy/issues/388
    #
    # As of May 2025, snowflake-sqlalchemy is in maintenance mode. I have commented on the
    # above issue and we are pinning to a safe version.
    "snowflake-sqlalchemy>=1.4.3, <1.7.4",
    "snowflake-connector-python>=3.4.0",
    "pandas",
    "cryptography",
    "msal",
    *cachetools_lib,
}

trino = {
    "trino[sqlalchemy]>=0.308",
}

pyhive_common = {
    # DataHub maintains a fork of PyHive
    # - 0.6.11 adds support for table comments and column comments,
    #   and also releases HTTP and HTTPS transport schemes
    # - 0.6.12 adds support for Spark Thrift Server
    # - 0.6.13 adds a small fix for Databricks
    # - 0.6.14 uses pure-sasl instead of sasl so it builds on Python 3.11
    # - 0.6.15 adds support for thrift > 0.14 (cherry-picked from https://github.com/apache/thrift/pull/2491)
    # - 0.6.16 fixes a regression in 0.6.15 (https://github.com/acryldata/PyHive/pull/9)
    "acryl-pyhive[hive-pure-sasl]==0.6.16",
    # As per https://github.com/datahub-project/datahub/issues/8405
    # and https://github.com/dropbox/PyHive/issues/417, version 0.14.0
    # of thrift broke PyHive's hive+http transport.
    # Fixed by https://github.com/apache/thrift/pull/2491 in version 0.17.0
    # which is unfortunately not on PyPi.
    # Instead, we put the fix in our PyHive fork, so no thrift pin is needed.
}

microsoft_common = {
    "msal>=1.31.1",
}

iceberg_common = {
    # Iceberg Python SDK
    # Kept at 0.4.0 due to higher versions requiring pydantic>2, as soon as we are fine with it, bump this dependency
    "pyiceberg>=0.4.0",
    *cachetools_lib,
}

mssql_common = {
    "sqlalchemy-pytds>=0.3",
    "pyOpenSSL",
}

postgres_common = {
    "psycopg2-binary",
    "GeoAlchemy2",
}

s3_base = {
    *aws_common,
    "more-itertools>=8.12.0",
    "parse>=1.19.0",
    "pyarrow>=6.0.1",
    "tableschema>=1.20.2",
    # ujson 5.2.0 has the JSONDecodeError exception type, which we need for error handling.
    "ujson>=5.2.0",
    "smart-open[s3]>=5.2.1",
    # moto 5.0.0 drops support for Python 3.7
    "moto[s3]<5.0.0",
    *path_spec_common,
}

threading_timeout_common = {
    "stopit==1.1.2",
    # stopit uses pkg_resources internally, which means there's an implied
    # dependency on setuptools.
    "setuptools",
}

abs_base = {
    "azure-core>=1.31.0",
    "azure-identity>=1.21.0",
    "azure-storage-blob>=12.19.0",
    "azure-storage-file-datalake>=12.14.0",
    "more-itertools>=8.12.0",
    "pyarrow>=6.0.1",
    "smart-open[azure]>=5.2.1",
    "tableschema>=1.20.2",
    "ujson>=5.2.0",
    *path_spec_common,
}

data_lake_profiling = {
    "pydeequ>=1.1.0",
    "pyspark~=3.5.6",
    # cachetools is used by the profiling config
    *cachetools_lib,
}

delta_lake = {
    *s3_base,
    *abs_base,
    # Version 0.18.0 broken on ARM Macs: https://github.com/delta-io/delta-rs/issues/2577
    # Version 1.0.2 breaks due to Unsupported reader features required: [DeletionVectors]: https://github.com/delta-io/delta-rs/issues/1094
    "deltalake>=0.6.3, != 0.6.4, != 0.18.0, <1.0.0; platform_system == 'Darwin' and platform_machine == 'arm64'",
    "deltalake>=0.6.3, != 0.6.4, <1.0.0; platform_system != 'Darwin' or platform_machine != 'arm64'",
}

powerbi_report_server = {"requests", "requests_ntlm"}

slack = {
    "slack-sdk==3.18.1",
    "tenacity>=8.0.1",
}

databricks = {
    # 0.1.11 appears to have authentication issues with azure databricks
    # 0.22.0 has support for `include_browse` in metadata list apis
    "databricks-sdk>=0.30.0",
    "pyspark~=3.5.6",
    "requests",
    # Version 2.4.0 includes sqlalchemy dialect, 2.8.0 includes some bug fixes
    # Version 3.0.0 required SQLAlchemy > 2.0.21
    "databricks-sql-connector>=2.8.0,<3.0.0",
    # Due to https://github.com/databricks/databricks-sql-python/issues/326
    # databricks-sql-connector<3.0.0 requires pandas<2.2.0
    "pandas<2.2.0",
}

mysql = {"pymysql>=1.0.2"}

sac = {
    "requests",
    "pyodata>=1.11.1",
    "Authlib",
}

superset_common = {
    "requests",
    *sqlglot_lib,
}

# Note: for all of these, framework_common will be added.
plugins: Dict[str, Set[str]] = {
    # Sink plugins.
    "datahub-kafka": kafka_common,
    "datahub-rest": rest_common,
    "sync-file-emitter": {"filelock"},
    "datahub-lite": {
        "duckdb>=1.0.0",
        "fastapi",
        "uvicorn",
    },
    # Integrations.
    "airflow": {
        f"acryl-datahub-airflow-plugin{_self_pin}",
    },
    "circuit-breaker": {
        "gql>=3.3.0",
        "gql[requests]>=3.3.0",
    },
    # TODO: Eventually we should reorganize our imports so that this depends on sqlalchemy_lib
    # but not the full sql_common.
    "datahub": sql_common | mysql | kafka_common,
    "great-expectations": {
        f"acryl-datahub-gx-plugin{_self_pin}",
    },
    # Misc plugins.
    "sql-parser": sqlglot_lib,
    # Source plugins
    # sqlalchemy-bigquery is included here since it provides an implementation of
    # a SQLalchemy-conform STRUCT type definition
    "athena": sql_common
    # We need to set tenacity lower than 8.4.0 as
    # this version has missing dependency asyncio
    # https://github.com/jd/tenacity/issues/471
    | {
        "PyAthena[SQLAlchemy]>=2.6.0,<3.0.0",
        "sqlalchemy-bigquery>=1.4.1",
        "tenacity!=8.4.0",
    },
    "azure-ad": set(),
    "bigquery": sql_common
    | bigquery_common
    | sqlglot_lib
    | classification_lib
    | {
        "google-cloud-datacatalog-lineage==0.2.2",
    },
    "bigquery-slim": bigquery_common,
    "bigquery-queries": sql_common | bigquery_common | sqlglot_lib,
    "clickhouse": sql_common | clickhouse_common,
    "clickhouse-usage": sql_common | usage_common | clickhouse_common,
    "cockroachdb": sql_common | postgres_common | {"sqlalchemy-cockroachdb<2.0.0"},
    "datahub-lineage-file": set(),
    "datahub-business-glossary": set(),
    "delta-lake": {*data_lake_profiling, *delta_lake},
    "dbt": {"requests"} | dbt_common | aws_common,
    "dbt-cloud": {"requests"} | dbt_common,
    "dremio": {"requests"} | sql_common,
    "druid": sql_common | {"pydruid>=0.6.2"},
    "dynamodb": aws_common | classification_lib,
    # Starting with 7.14.0 python client is checking if it is connected to elasticsearch client. If its not it throws
    # UnsupportedProductError
    # https://www.elastic.co/guide/en/elasticsearch/client/python-api/current/release-notes.html#rn-7-14-0
    # https://github.com/elastic/elasticsearch-py/issues/1639#issuecomment-883587433
    "elasticsearch": {"elasticsearch==7.13.4", *cachetools_lib},
    "cassandra": {
        "cassandra-driver>=3.28.0",
        # We were seeing an error like this `numpy.dtype size changed, may indicate binary incompatibility. Expected 96 from C header, got 88 from PyObject`
        # with numpy 2.0. This likely indicates a mismatch between scikit-learn and numpy versions.
        # https://stackoverflow.com/questions/40845304/runtimewarning-numpy-dtype-size-changed-may-indicate-binary-incompatibility
        "numpy<2",
        *cachetools_lib,
    },
    "feast": {
        "feast>=0.34.0,<1",
        "flask-openid>=1.3.0",
        "dask[dataframe]<2024.7.0",
        # We were seeing an error like this `numpy.dtype size changed, may indicate binary incompatibility. Expected 96 from C header, got 88 from PyObject`
        # with numpy 2.0. This likely indicates a mismatch between scikit-learn and numpy versions.
        # https://stackoverflow.com/questions/40845304/runtimewarning-numpy-dtype-size-changed-may-indicate-binary-incompatibility
        "numpy<2",
    },
    "grafana": {"requests"},
    "glue": aws_common | cachetools_lib,
    # hdbcli is supported officially by SAP, sqlalchemy-hana is built on top but not officially supported
    "hana": sql_common
    | {
        "sqlalchemy-hana>=0.5.0; platform_machine != 'aarch64' and platform_machine != 'arm64'",
        "hdbcli>=2.11.20; platform_machine != 'aarch64' and platform_machine != 'arm64'",
    },
    "hive": sql_common
    | pyhive_common
    | {
        "databricks-dbapi",
        *great_expectations_lib,
    },
    # keep in sync with presto-on-hive until presto-on-hive will be removed
    "hive-metastore": sql_common
    | pyhive_common
    | {"psycopg2-binary", "pymysql>=1.0.2"},
    "iceberg": iceberg_common,
    "iceberg-catalog": aws_common,
    "json-schema": set(),
    "kafka": kafka_common | kafka_protobuf,
    "kafka-connect": sql_common | {"requests", "JPype1"},
    "ldap": {"python-ldap>=2.4"},
    "looker": looker_common,
    "lookml": looker_common,
    "metabase": {"requests"} | sqlglot_lib,
    "mlflow": {
        "mlflow-skinny>=2.3.0,<2.21.0",
        # Pinned to avoid the breaking change introduced in MLflow 2.21.0 where search_registered_models injects an implicit filter
        # https://github.com/mlflow/mlflow/pull/14795
        # Upper bound can be removed once the upstream issue is resolved,
        # or we have a reliable and backward-compatible way to handle prompt filtering.
        # It's technically wrong for packages to depend on setuptools. However, it seems mlflow does it anyways.
        "setuptools",
    },
<<<<<<< HEAD
    "msfabric": {"requests"} | {*abs_base, *data_lake_profiling} | microsoft_common
        | {"lark[regex]==1.1.4", "sqlparse", "more-itertools"}
        | sqlglot_lib
        | threading_timeout_common |
        sql_common | mssql_common | {"pyodbc"} | {*data_lake_profiling, *delta_lake},
=======
    "datahub-debug": {"dnspython==2.7.0", "requests"},
>>>>>>> 7d2df4a6
    "mode": {"requests", "python-liquid", "tenacity>=8.0.1"} | sqlglot_lib,
    "mongodb": {"pymongo[srv]>=3.11", "packaging"},
    "mssql": sql_common | mssql_common,
    "mssql-odbc": sql_common | mssql_common | {"pyodbc"},
    "mysql": sql_common | mysql,
    # mariadb should have same dependency as mysql
    "mariadb": sql_common | mysql,
    "okta": {"okta~=1.7.0", "nest-asyncio"},
    "oracle": sql_common | {"oracledb"},
    "postgres": sql_common | postgres_common,
    "presto": sql_common | pyhive_common | trino,
    # presto-on-hive is an alias for hive-metastore and needs to be kept in sync
    "presto-on-hive": sql_common
    | pyhive_common
    | {"psycopg2-binary", "pymysql>=1.0.2"},
    "pulsar": {"requests"},
    "redash": {"redash-toolbelt", "sql-metadata"} | sqlglot_lib,
    "redshift": sql_common
    | redshift_common
    | usage_common
    | sqlglot_lib
    | classification_lib
    | {"db-dtypes"}  # Pandas extension data types
    | cachetools_lib,
    "s3": {*s3_base, *data_lake_profiling},
    "gcs": {*s3_base, *data_lake_profiling, "smart-open[gcs]>=5.2.1"},
    "abs": {*abs_base, *data_lake_profiling},
    "sagemaker": aws_common,
    "salesforce": {"simple-salesforce", *cachetools_lib},
    "snowflake": snowflake_common | sql_common | usage_common | sqlglot_lib,
    "snowflake-slim": snowflake_common,
    "snowflake-summary": snowflake_common | sql_common | usage_common | sqlglot_lib,
    "snowflake-queries": snowflake_common | sql_common | usage_common | sqlglot_lib,
    "sqlalchemy": sql_common,
    "sql-queries": usage_common | sqlglot_lib,
    "slack": slack,
    "superset": superset_common,
    "preset": superset_common,
    "tableau": {"tableauserverclient>=0.24.0"} | sqlglot_lib,
    "teradata": sql_common
    | usage_common
    | sqlglot_lib
    | {
        # On 2024-10-30, teradatasqlalchemy 20.0.0.2 was released. This version seemed to cause issues
        # in our CI, so we're pinning the version for now.
        "teradatasqlalchemy>=17.20.0.0,<=20.0.0.2",
    },
    "trino": sql_common | trino,
    "starburst-trino-usage": sql_common | usage_common | trino,
    "nifi": {"requests", "packaging", "requests-gssapi"},
    "powerbi": (
        microsoft_common
        | {"lark[regex]==1.1.4", "sqlparse", "more-itertools"}
        | sqlglot_lib
        | threading_timeout_common
    ),
    "powerbi-report-server": powerbi_report_server,
    "vertica": sql_common | {"vertica-sqlalchemy-dialect[vertica-python]==0.0.8.2"},
    "unity-catalog": databricks | sql_common,
    # databricks is alias for unity-catalog and needs to be kept in sync
    "databricks": databricks | sql_common,
    "fivetran": snowflake_common | bigquery_common | sqlalchemy_lib | sqlglot_lib,
    "qlik-sense": sqlglot_lib | {"requests", "websocket-client"},
    "sigma": sqlglot_lib | {"requests"},
    "sac": sac,
    "neo4j": {"pandas", "neo4j"},
    "vertexai": {"google-cloud-aiplatform>=1.80.0"},
}

# This is mainly used to exclude plugins from the Docker image.
all_exclude_plugins: Set[str] = {
    # The Airflow extra is only retained for compatibility, but new users should
    # be using the datahub-airflow-plugin package instead.
    "airflow",
    # The great-expectations extra is only retained for compatibility, but new users should
    # be using the datahub-gx-plugin package instead.
    "great-expectations",
    # SQL Server ODBC requires additional drivers, and so we don't want to keep
    # it included in the default "all" installation.
    "mssql-odbc",
    # duckdb doesn't have a prebuilt wheel for Linux arm7l or aarch64, so we
    # simply exclude it.
    "datahub-lite",
    # Feast tends to have overly restrictive dependencies and hence doesn't
    # play nice with the "all" installation.
    "feast",
}

mypy_stubs = {
    "types-dataclasses",
    "types-six",
    "types-python-dateutil",
    # We need to avoid 2.31.0.5 and 2.31.0.4 due to
    # https://github.com/python/typeshed/issues/10764. Once that
    # issue is resolved, we can remove the upper bound and change it
    # to a != constraint.
    # We have a PR up to fix the underlying issue: https://github.com/python/typeshed/pull/10776.
    "types-requests>=2.28.11.6,<=2.31.0.3",
    "types-toml",
    "types-PyMySQL",
    "types-PyYAML",
    "types-cachetools",
    # versions 0.1.13 and 0.1.14 seem to have issues
    "types-click==0.1.12",
    # The boto3-stubs package seems to have regularly breaking minor releases,
    # we pin to a specific version to avoid this.
    "boto3-stubs[s3,glue,sagemaker,sts,dynamodb, lakeformation]==1.28.15",
    "mypy-boto3-sagemaker==1.28.15",  # For some reason, above pin only restricts `mypy-boto3-sagemaker<1.29.0,>=1.28.0`
    "types-tabulate",
    # avrogen package requires this
    "types-pytz",
    "types-pyOpenSSL",
    "types-click-spinner>=0.1.13.1",
    "types-ujson>=5.2.0",
    "types-Deprecated",
    "types-protobuf>=4.21.0.1",
    "sqlalchemy2-stubs",
}


test_api_requirements = {
    "pytest>=6.2.2",
    "pytest-timeout",
    # Missing numpy requirement in 8.0.0
    "deepdiff!=8.0.0",
    "orderly-set!=5.4.0",  # 5.4.0 uses invalid types on older Python versions
    "PyYAML",
    "pytest-docker>=1.1.0",
}

debug_requirements = {
    "memray",
}

lint_requirements = {
    # This is pinned only to avoid spurious errors in CI.
    # We should make an effort to keep it up to date.
    "ruff==0.11.7",
    "mypy==1.14.1",
}

base_dev_requirements = {
    *base_requirements,
    *framework_common,
    *mypy_stubs,
    *s3_base,
    *lint_requirements,
    *test_api_requirements,
    "coverage>=5.1",
    "faker>=18.4.0",
    "pytest-asyncio>=0.16.0",
    "pytest-cov>=2.8.1",
    "pytest-random-order~=1.1.0",
    "requests-mock",
    "freezegun",
    "jsonpickle",
    "build",
    "twine",
    *list(
        dependency
        for plugin in [
            "abs",
            "athena",
            "bigquery",
            "clickhouse",
            "clickhouse-usage",
            "cockroachdb",
            "delta-lake",
            "dremio",
            "druid",
            "elasticsearch",
            "feast",
            "iceberg",
            "iceberg-catalog",
            "mlflow",
            "json-schema",
            "ldap",
            "looker",
            "lookml",
            "glue",
            "mariadb",
            "okta",
            "oracle",
            "postgres",
            "sagemaker",
            "kafka",
            "datahub-rest",
            "datahub-lite",
            "presto",
            "redash",
            "redshift",
            "s3",
            "snowflake",
            "slack",
            "tableau",
            "teradata",
            "trino",
            "hive",
            "starburst-trino-usage",
            "powerbi",
            "powerbi-report-server",
            "salesforce",
            "unity-catalog",
            "nifi",
            "vertica",
            "mode",
            "fivetran",
            "kafka-connect",
            "qlik-sense",
            "sigma",
            "sac",
            "cassandra",
            "neo4j",
<<<<<<< HEAD
            "msfabric"
=======
            "vertexai",
>>>>>>> 7d2df4a6
        ]
        if plugin
        for dependency in plugins[plugin]
    ),
    *pydantic_no_v2,
}

dev_requirements = {
    *base_dev_requirements,
}

full_test_dev_requirements = {
    *list(
        dependency
        for plugin in [
            "athena",
            "circuit-breaker",
            "clickhouse",
            "delta-lake",
            "druid",
            "feast",
            "hana",
            "hive",
            "iceberg",
            "iceberg-catalog",
            "kafka-connect",
            "ldap",
            "mongodb",
            "slack",
            "mssql",
            "mysql",
            "mariadb",
            "redash",
            "vertica",
            "vertexai",
        ]
        if plugin
        for dependency in plugins[plugin]
    ),
}

entry_points = {
    "console_scripts": ["datahub = datahub.entrypoints:main"],
    "datahub.ingestion.source.plugins": [
        "abs = datahub.ingestion.source.abs.source:ABSSource",
        "csv-enricher = datahub.ingestion.source.csv_enricher:CSVEnricherSource",
        "file = datahub.ingestion.source.file:GenericFileSource",
        "datahub = datahub.ingestion.source.datahub.datahub_source:DataHubSource",
        "sqlalchemy = datahub.ingestion.source.sql.sql_generic:SQLAlchemyGenericSource",
        "athena = datahub.ingestion.source.sql.athena:AthenaSource",
        "azure-ad = datahub.ingestion.source.identity.azure_ad:AzureADSource",
        "bigquery = datahub.ingestion.source.bigquery_v2.bigquery:BigqueryV2Source",
        "bigquery-queries = datahub.ingestion.source.bigquery_v2.bigquery_queries:BigQueryQueriesSource",
        "clickhouse = datahub.ingestion.source.sql.clickhouse:ClickHouseSource",
        "clickhouse-usage = datahub.ingestion.source.usage.clickhouse_usage:ClickHouseUsageSource",
        "cockroachdb = datahub.ingestion.source.sql.cockroachdb:CockroachDBSource",
        "delta-lake = datahub.ingestion.source.delta_lake:DeltaLakeSource",
        "s3 = datahub.ingestion.source.s3:S3Source",
        "dbt = datahub.ingestion.source.dbt.dbt_core:DBTCoreSource",
        "dbt-cloud = datahub.ingestion.source.dbt.dbt_cloud:DBTCloudSource",
        "dremio = datahub.ingestion.source.dremio.dremio_source:DremioSource",
        "druid = datahub.ingestion.source.sql.druid:DruidSource",
        "dynamodb = datahub.ingestion.source.dynamodb.dynamodb:DynamoDBSource",
        "elasticsearch = datahub.ingestion.source.elastic_search:ElasticsearchSource",
        "feast = datahub.ingestion.source.feast:FeastRepositorySource",
        "grafana = datahub.ingestion.source.grafana.grafana_source:GrafanaSource",
        "glue = datahub.ingestion.source.aws.glue:GlueSource",
        "sagemaker = datahub.ingestion.source.aws.sagemaker:SagemakerSource",
        "hana = datahub.ingestion.source.sql.hana:HanaSource",
        "hive = datahub.ingestion.source.sql.hive:HiveSource",
        "hive-metastore = datahub.ingestion.source.sql.hive_metastore:HiveMetastoreSource",
        "json-schema = datahub.ingestion.source.schema.json_schema:JsonSchemaSource",
        "kafka = datahub.ingestion.source.kafka.kafka:KafkaSource",
        "kafka-connect = datahub.ingestion.source.kafka_connect.kafka_connect:KafkaConnectSource",
        "ldap = datahub.ingestion.source.ldap:LDAPSource",
        "looker = datahub.ingestion.source.looker.looker_source:LookerDashboardSource",
        "lookml = datahub.ingestion.source.looker.lookml_source:LookMLSource",
        "datahub-gc = datahub.ingestion.source.gc.datahub_gc:DataHubGcSource",
        "datahub-debug = datahub.ingestion.source.debug.datahub_debug:DataHubDebugSource",
        "datahub-apply = datahub.ingestion.source.apply.datahub_apply:DataHubApplySource",
        "datahub-mock-data = datahub.ingestion.source.mock_data.datahub_mock_data:DataHubMockDataSource",
        "datahub-lineage-file = datahub.ingestion.source.metadata.lineage:LineageFileSource",
        "datahub-business-glossary = datahub.ingestion.source.metadata.business_glossary:BusinessGlossaryFileSource",
        "mlflow = datahub.ingestion.source.mlflow:MLflowSource",
        "mode = datahub.ingestion.source.mode:ModeSource",
        "mongodb = datahub.ingestion.source.mongodb:MongoDBSource",
        "mssql = datahub.ingestion.source.sql.mssql:SQLServerSource",
        "mysql = datahub.ingestion.source.sql.mysql:MySQLSource",
        "mariadb = datahub.ingestion.source.sql.mariadb.MariaDBSource",
        "okta = datahub.ingestion.source.identity.okta:OktaSource",
        "oracle = datahub.ingestion.source.sql.oracle:OracleSource",
        "postgres = datahub.ingestion.source.sql.postgres:PostgresSource",
        "redash = datahub.ingestion.source.redash:RedashSource",
        "redshift = datahub.ingestion.source.redshift.redshift:RedshiftSource",
        "slack = datahub.ingestion.source.slack.slack:SlackSource",
        "snowflake = datahub.ingestion.source.snowflake.snowflake_v2:SnowflakeV2Source",
        "snowflake-summary = datahub.ingestion.source.snowflake.snowflake_summary:SnowflakeSummarySource",
        "snowflake-queries = datahub.ingestion.source.snowflake.snowflake_queries:SnowflakeQueriesSource",
        "superset = datahub.ingestion.source.superset:SupersetSource",
        "preset = datahub.ingestion.source.preset:PresetSource",
        "tableau = datahub.ingestion.source.tableau.tableau:TableauSource",
        "openapi = datahub.ingestion.source.openapi:OpenApiSource",
        "metabase = datahub.ingestion.source.metabase:MetabaseSource",
        "teradata = datahub.ingestion.source.sql.teradata:TeradataSource",
        "trino = datahub.ingestion.source.sql.trino:TrinoSource",
        "starburst-trino-usage = datahub.ingestion.source.usage.starburst_trino_usage:TrinoUsageSource",
        "nifi = datahub.ingestion.source.nifi:NifiSource",
        "powerbi = datahub.ingestion.source.powerbi.powerbi:PowerBiDashboardSource",
        "powerbi-report-server = datahub.ingestion.source.powerbi_report_server:PowerBiReportServerDashboardSource",
        "iceberg = datahub.ingestion.source.iceberg.iceberg:IcebergSource",
        "vertica = datahub.ingestion.source.sql.vertica:VerticaSource",
        "presto = datahub.ingestion.source.sql.presto:PrestoSource",
        # This is only here for backward compatibility. Use the `hive-metastore` source instead.
        "presto-on-hive = datahub.ingestion.source.sql.hive_metastore:HiveMetastoreSource",
        "pulsar = datahub.ingestion.source.pulsar:PulsarSource",
        "salesforce = datahub.ingestion.source.salesforce:SalesforceSource",
        "demo-data = datahub.ingestion.source.demo_data.DemoDataSource",
        "unity-catalog = datahub.ingestion.source.unity.source:UnityCatalogSource",
        "gcs = datahub.ingestion.source.gcs.gcs_source:GCSSource",
        "sql-queries = datahub.ingestion.source.sql_queries:SqlQueriesSource",
        "fivetran = datahub.ingestion.source.fivetran.fivetran:FivetranSource",
        "qlik-sense = datahub.ingestion.source.qlik_sense.qlik_sense:QlikSenseSource",
        "sigma = datahub.ingestion.source.sigma.sigma:SigmaSource",
        "sac = datahub.ingestion.source.sac.sac:SACSource",
        "cassandra = datahub.ingestion.source.cassandra.cassandra:CassandraSource",
        "neo4j = datahub.ingestion.source.neo4j.neo4j_source:Neo4jSource",
<<<<<<< HEAD
        "msfabric = datahub.ingestion.source.ms_fabric.source:AzureFabricSource",
=======
        "vertexai = datahub.ingestion.source.vertexai.vertexai:VertexAISource",
        "hex = datahub.ingestion.source.hex.hex:HexSource",
>>>>>>> 7d2df4a6
    ],
    "datahub.ingestion.transformer.plugins": [
        "pattern_cleanup_ownership = datahub.ingestion.transformer.pattern_cleanup_ownership:PatternCleanUpOwnership",
        "simple_remove_dataset_ownership = datahub.ingestion.transformer.remove_dataset_ownership:SimpleRemoveDatasetOwnership",
        "mark_dataset_status = datahub.ingestion.transformer.mark_dataset_status:MarkDatasetStatus",
        "set_dataset_browse_path = datahub.ingestion.transformer.add_dataset_browse_path:AddDatasetBrowsePathTransformer",
        "add_dataset_ownership = datahub.ingestion.transformer.add_dataset_ownership:AddDatasetOwnership",
        "simple_add_dataset_ownership = datahub.ingestion.transformer.add_dataset_ownership:SimpleAddDatasetOwnership",
        "pattern_add_dataset_ownership = datahub.ingestion.transformer.add_dataset_ownership:PatternAddDatasetOwnership",
        "add_dataset_domain = datahub.ingestion.transformer.dataset_domain:AddDatasetDomain",
        "simple_add_dataset_domain = datahub.ingestion.transformer.dataset_domain:SimpleAddDatasetDomain",
        "pattern_add_dataset_domain = datahub.ingestion.transformer.dataset_domain:PatternAddDatasetDomain",
        "add_dataset_tags = datahub.ingestion.transformer.add_dataset_tags:AddDatasetTags",
        "simple_add_dataset_tags = datahub.ingestion.transformer.add_dataset_tags:SimpleAddDatasetTags",
        "pattern_add_dataset_tags = datahub.ingestion.transformer.add_dataset_tags:PatternAddDatasetTags",
        "extract_dataset_tags = datahub.ingestion.transformer.extract_dataset_tags:ExtractDatasetTags",
        "add_dataset_terms = datahub.ingestion.transformer.add_dataset_terms:AddDatasetTerms",
        "simple_add_dataset_terms = datahub.ingestion.transformer.add_dataset_terms:SimpleAddDatasetTerms",
        "pattern_add_dataset_terms = datahub.ingestion.transformer.add_dataset_terms:PatternAddDatasetTerms",
        "add_dataset_properties = datahub.ingestion.transformer.add_dataset_properties:AddDatasetProperties",
        "simple_add_dataset_properties = datahub.ingestion.transformer.add_dataset_properties:SimpleAddDatasetProperties",
        "pattern_add_dataset_schema_terms = datahub.ingestion.transformer.add_dataset_schema_terms:PatternAddDatasetSchemaTerms",
        "pattern_add_dataset_schema_tags = datahub.ingestion.transformer.add_dataset_schema_tags:PatternAddDatasetSchemaTags",
        "extract_ownership_from_tags = datahub.ingestion.transformer.extract_ownership_from_tags:ExtractOwnersFromTagsTransformer",
        "add_dataset_dataproduct = datahub.ingestion.transformer.add_dataset_dataproduct:AddDatasetDataProduct",
        "simple_add_dataset_dataproduct = datahub.ingestion.transformer.add_dataset_dataproduct:SimpleAddDatasetDataProduct",
        "pattern_add_dataset_dataproduct = datahub.ingestion.transformer.add_dataset_dataproduct:PatternAddDatasetDataProduct",
        "replace_external_url = datahub.ingestion.transformer.replace_external_url:ReplaceExternalUrlDataset",
        "replace_external_url_container = datahub.ingestion.transformer.replace_external_url:ReplaceExternalUrlContainer",
        "pattern_cleanup_dataset_usage_user = datahub.ingestion.transformer.pattern_cleanup_dataset_usage_user:PatternCleanupDatasetUsageUser",
        "domain_mapping_based_on_tags = datahub.ingestion.transformer.dataset_domain_based_on_tags:DatasetTagDomainMapper",
        "tags_to_term = datahub.ingestion.transformer.tags_to_terms:TagsToTermMapper",
    ],
    "datahub.ingestion.sink.plugins": [
        "file = datahub.ingestion.sink.file:FileSink",
        "console = datahub.ingestion.sink.console:ConsoleSink",
        "blackhole = datahub.ingestion.sink.blackhole:BlackHoleSink",
        "datahub-kafka = datahub.ingestion.sink.datahub_kafka:DatahubKafkaSink",
        "datahub-rest = datahub.ingestion.sink.datahub_rest:DatahubRestSink",
        "datahub-lite = datahub.ingestion.sink.datahub_lite:DataHubLiteSink",
    ],
    "datahub.ingestion.checkpointing_provider.plugins": [
        "datahub = datahub.ingestion.source.state_provider.datahub_ingestion_checkpointing_provider:DatahubIngestionCheckpointingProvider",
        "file = datahub.ingestion.source.state_provider.file_ingestion_checkpointing_provider:FileIngestionCheckpointingProvider",
    ],
    "datahub.ingestion.reporting_provider.plugins": [
        "datahub = datahub.ingestion.reporting.datahub_ingestion_run_summary_provider:DatahubIngestionRunSummaryProvider",
        "file = datahub.ingestion.reporting.file_reporter:FileReporter",
    ],
    "datahub.custom_packages": [],
    "datahub.fs.plugins": [
        "s3 = datahub.ingestion.fs.s3_fs:S3FileSystem",
        "file = datahub.ingestion.fs.local_fs:LocalFileSystem",
        "http = datahub.ingestion.fs.http_fs:HttpFileSystem",
    ],
}


setuptools.setup(
    # Package metadata.
    name=package_metadata["__package_name__"],
    version=_version,
    url="https://docs.datahub.com/",
    project_urls={
        "Documentation": "https://docs.datahub.com/docs/",
        "Source": "https://github.com/datahub-project/datahub",
        "Changelog": "https://github.com/datahub-project/datahub/releases",
        "Releases": "https://github.com/acryldata/datahub/releases",
    },
    license="Apache-2.0",
    description="A CLI to work with DataHub metadata",
    long_description="""\
The `acryl-datahub` package contains a CLI and SDK for interacting with DataHub,
as well as an integration framework for pulling/pushing metadata from external systems.

See the [DataHub docs](https://docs.datahub.com/docs/metadata-ingestion).
""",
    long_description_content_type="text/markdown",
    classifiers=[
        "Development Status :: 5 - Production/Stable",
        "Programming Language :: Python",
        "Programming Language :: Python :: 3",
        "Programming Language :: Python :: 3 :: Only",
        "Intended Audience :: Developers",
        "Intended Audience :: Information Technology",
        "Intended Audience :: System Administrators",
        "Operating System :: Unix",
        "Operating System :: POSIX :: Linux",
        "Environment :: Console",
        "Environment :: MacOS X",
        "Topic :: Software Development",
    ],
    # Package info.
    zip_safe=False,
    python_requires=">=3.9",
    package_dir={"": "src"},
    packages=setuptools.find_namespace_packages(where="./src"),
    package_data={
        "datahub": ["py.typed"],
        "datahub.metadata": ["schema.avsc"],
        "datahub.metadata.schemas": ["*.avsc"],
        "datahub.ingestion.source.powerbi": ["powerbi-lexical-grammar.rule"],
        "datahub.ingestion.autogenerated": ["*.json"],
    },
    entry_points=entry_points,
    # Dependencies.
    install_requires=list(base_requirements | framework_common),
    extras_require={
        "base": list(framework_common),
        **{
            plugin: list(
                framework_common
                | (
                    # While pydantic v2 support is experimental, require that all plugins
                    # continue to use v1. This will ensure that no ingestion recipes break.
                    pydantic_no_v2
                    if plugin
                    not in {
                        "airflow",
                        "datahub-rest",
                        "datahub-kafka",
                        "sync-file-emitter",
                        "sql-parser",
                        # Some sources have been manually tested for compatibility with pydantic v2.
                        "iceberg",
                        "feast",
                        "bigquery-slim",
                        "snowflake-slim",
                        "mysql",  # tested in smoke-test
                    }
                    else set()
                )
                | dependencies
            )
            for (plugin, dependencies) in plugins.items()
        },
        "all": list(
            framework_common.union(
                *[
                    requirements
                    for plugin, requirements in plugins.items()
                    if plugin not in all_exclude_plugins
                ]
            )
        ),
        "cloud": ["acryl-datahub-cloud"],
        "dev": list(dev_requirements),
        "lint": list(lint_requirements),
        "testing-utils": list(test_api_requirements),  # To import `datahub.testing`
        "integration-tests": list(full_test_dev_requirements),
        "debug": list(debug_requirements),
    },
)<|MERGE_RESOLUTION|>--- conflicted
+++ resolved
@@ -506,15 +506,12 @@
         # It's technically wrong for packages to depend on setuptools. However, it seems mlflow does it anyways.
         "setuptools",
     },
-<<<<<<< HEAD
     "msfabric": {"requests"} | {*abs_base, *data_lake_profiling} | microsoft_common
         | {"lark[regex]==1.1.4", "sqlparse", "more-itertools"}
         | sqlglot_lib
         | threading_timeout_common |
         sql_common | mssql_common | {"pyodbc"} | {*data_lake_profiling, *delta_lake},
-=======
     "datahub-debug": {"dnspython==2.7.0", "requests"},
->>>>>>> 7d2df4a6
     "mode": {"requests", "python-liquid", "tenacity>=8.0.1"} | sqlglot_lib,
     "mongodb": {"pymongo[srv]>=3.11", "packaging"},
     "mssql": sql_common | mssql_common,
@@ -728,11 +725,8 @@
             "sac",
             "cassandra",
             "neo4j",
-<<<<<<< HEAD
-            "msfabric"
-=======
+            "msfabric",
             "vertexai",
->>>>>>> 7d2df4a6
         ]
         if plugin
         for dependency in plugins[plugin]
@@ -859,12 +853,9 @@
         "sac = datahub.ingestion.source.sac.sac:SACSource",
         "cassandra = datahub.ingestion.source.cassandra.cassandra:CassandraSource",
         "neo4j = datahub.ingestion.source.neo4j.neo4j_source:Neo4jSource",
-<<<<<<< HEAD
         "msfabric = datahub.ingestion.source.ms_fabric.source:AzureFabricSource",
-=======
         "vertexai = datahub.ingestion.source.vertexai.vertexai:VertexAISource",
         "hex = datahub.ingestion.source.hex.hex:HexSource",
->>>>>>> 7d2df4a6
     ],
     "datahub.ingestion.transformer.plugins": [
         "pattern_cleanup_ownership = datahub.ingestion.transformer.pattern_cleanup_ownership:PatternCleanUpOwnership",
